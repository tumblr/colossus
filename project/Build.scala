--- conflicted
+++ resolved
@@ -16,15 +16,9 @@
     compile <<= (compile in Compile) dependsOn (compile in Test) dependsOn (compile in IntegrationTest),
     (testAll) <<= (test in Test) dependsOn (test in IntegrationTest),
     organization := "com.tumblr",
-<<<<<<< HEAD
-    scalaVersion  := "2.11.6",
-    crossScalaVersions := Seq("2.10.4", "2.11.6"),
-    version                   := "0.6.5-atuo-publish-SNAPSHOT",
-=======
     scalaVersion  := "2.11.7",
     crossScalaVersions := Seq("2.10.4", "2.11.7"),
-    version                   := "0.6.4",
->>>>>>> 8b7636fc
+    version                   := "0.6.5-auto-publish-SNAPSHOT",
     parallelExecution in Test := false,
     scalacOptions <<= scalaVersion map { v: String =>
       val default = List(
