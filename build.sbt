--- conflicted
+++ resolved
@@ -89,14 +89,9 @@
 
 lazy val ExamplesSettings = Seq(
   libraryDependencies ++= Seq(
-<<<<<<< HEAD
-    "org.json4s"     %% "json4s-jackson" % "3.5.3",
-    "ch.qos.logback" % "logback-classic" % "1.2.2",
+    "org.json4s"                   %% "json4s-jackson"       % "3.5.3",
+    "ch.qos.logback"               %  "logback-classic"      % "1.2.2",
     "com.fasterxml.jackson.module" %% "jackson-module-scala" % "2.9.2"
-=======
-    "org.json4s"     %% "json4s-jackson"  % "3.5.3",
-    "ch.qos.logback" %  "logback-classic" % "1.2.2"
->>>>>>> 98dd8ec8
   )
 )
 
