--- conflicted
+++ resolved
@@ -209,13 +209,8 @@
         val probe = TestProbe()
         probe watch server.server
         withServer(server) {
-<<<<<<< HEAD
           val cio = IOSystem("client_io", Some(2), MetricSystem.deadSystem)
-          val c = TestClient(cio, TEST_PORT, connectionAttempts = PollingDuration.NoRetry)
-=======
-          val cio = IOSystem("client_io")
           val c = TestClient(cio, TEST_PORT, connectRetry = NoRetry)
->>>>>>> 9c9aede6
           Await.result(c.send(ByteString("HELLO")), 200.milliseconds) must equal(ByteString("HELLO"))
           io.shutdown()
           probe.expectTerminated(server.server)
