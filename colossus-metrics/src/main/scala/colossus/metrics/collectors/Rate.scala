package colossus.metrics

import scala.concurrent.duration._

/**
  * Metrics Collector which increments a value and resets after collection.
  */
trait Rate extends Collector{

  /**
    * Increment value to this Rate for this specified TagMap
    * A single Rate instance divides values amongst TagMaps, and tracks each one independently
    * When they are collected and reported, all TagMaps will be reported under the same MetricAddress.
    * @param tags Tags to record with this value
    * @param amount The value to increment the rate
    */
  def hit(tags : TagMap = TagMap.Empty, amount : Long = 1)

  /**
    * Instruct the collector to not report any values for tag combinations which were previously empty.
    * @return
    */
  def pruneEmpty : Boolean

}

//working implementation of a Rate
class DefaultRate private[metrics](val address: MetricAddress, val pruneEmpty: Boolean)(implicit ns: MetricNamespace) extends Rate {

  private val maps: Map[FiniteDuration, CollectionMap[TagMap]] = ns.collection.config.intervals.map{ i => (i, new CollectionMap[TagMap])}.toMap

  //note - the totals are shared amongst all intervals, and we use the smallest
  //interval to update them
  private val totals = new CollectionMap[TagMap]
  private val minInterval = if (ns.collection.config.intervals.size > 0) ns.collection.config.intervals.min else Duration.Inf

  def hit(tags: TagMap = TagMap.Empty, amount: Long = 1) {
    maps.foreach{ case (_, map) => map.increment(tags) }
  }

  def tick(interval: FiniteDuration): MetricMap  = {
    val snap = maps(interval).snapshot(pruneEmpty, true)
    if (interval == minInterval) {
      snap.foreach{ case (tags, value) => totals.increment(tags, value) }
    }
    if (snap.isEmpty) Map() else {
      Map(address -> snap, address / "count" -> totals.snapshot(pruneEmpty, false))
    }
  }
}

//Dummy implementation of a Rate, used when "enabled=false" is specified at creation
class NopRate private[metrics](val address : MetricAddress, val pruneEmpty : Boolean)(implicit ns : MetricNamespace) extends Rate {

  private val empty : MetricMap = Map()

  override def tick(interval: FiniteDuration): MetricMap = empty

  override def hit(tags: TagMap, value: MetricValue): Unit = {}
}

object Rate extends CollectorConfigLoader {

  import MetricSystem.ConfigRoot

  private val DefaultConfigPath = "collectors-defaults.rate"

  /**
    * Create a Rate with the following address.  See the documentation for [[colossus.metrics.MetricSystem]] for details on configuration
    * @param address The MetricAddress of this Rate.  Note, this will be relative to the containing MetricSystem's metricAddress.
    * @param collection The collection which will contain this Collector.
    * @return
    */
<<<<<<< HEAD
  def apply(address : MetricAddress)(implicit ns : MetricNamespace) : Rate = {
    apply(address, MetricSystem.ConfigRoot)
=======
  def apply(address : MetricAddress)(implicit collection : Collection) : Rate = {
    apply(address, DefaultConfigPath)
>>>>>>> 7376973b
  }
  /**
    * Create a Rate with the following address, whose definitions is contained the specified configPath.
    * @param address    The MetricAddress of this Rate.  Note, this will be relative to the containing MetricSystem's metricAddress.
    * @param configPath The path in the config that this rate's configuration is located.  This is relative to the MetricSystem config
    *                   definition.
    * @param collection The collection which will contain this Collector.
    * @return
    */
<<<<<<< HEAD
  def apply(address : MetricAddress, configPath : String)(implicit ns : MetricNamespace) : Rate = {

    val params = resolveConfig(ns.collection.config.config, s"$configPath.$address", DefaultConfigPath)
    apply(address, params.getBoolean("prune-empty"), params.getBoolean("enabled"))
=======
  def apply(address : MetricAddress, configPath : String)(implicit collection : Collection) : Rate = {
    collection.getOrAdd(address){
      val params = resolveConfig(collection.config.config, s"$ConfigRoot.$configPath", s"$ConfigRoot.$DefaultConfigPath")
      createRate(address, params.getBoolean("prune-empty"), params.getBoolean("enabled"))
    }
>>>>>>> 7376973b
  }

  /**
    * Create a new Rate which will be contained by the specified Collection
    * @param address The MetricAddress of this Rate.  Note, this will be relative to the containing MetricSystem's metricAddress.
    * @param pruneEmpty Instruct the collector to not report any values for tag combinations which were previously empty.
    * @param enabled If this Rate will actually be collected and reported.
    * @param collection The collection which will contain this Collector.
    * @return
    */
<<<<<<< HEAD
  def apply(address: MetricAddress, pruneEmpty: Boolean = false, enabled : Boolean = true)(implicit ns: MetricNamespace): Rate = {
    if(enabled){
      ns.collection.getOrAdd(new DefaultRate(ns.namespace / address, pruneEmpty))
=======
  def apply(address: MetricAddress, pruneEmpty: Boolean = false, enabled : Boolean = true)(implicit collection: Collection): Rate = {
    collection.getOrAdd(address)(createRate(address, pruneEmpty, enabled))
  }

  private def createRate(address: MetricAddress, pruneEmpty: Boolean, enabled : Boolean)(implicit collection : Collection) : Rate = {
    if(enabled){
      new DefaultRate(address, pruneEmpty)
>>>>>>> 7376973b
    }else{
      new NopRate(ns.namespace / address, pruneEmpty)
    }
  }
}
<|MERGE_RESOLUTION|>--- conflicted
+++ resolved
@@ -71,13 +71,8 @@
     * @param collection The collection which will contain this Collector.
     * @return
     */
-<<<<<<< HEAD
   def apply(address : MetricAddress)(implicit ns : MetricNamespace) : Rate = {
-    apply(address, MetricSystem.ConfigRoot)
-=======
-  def apply(address : MetricAddress)(implicit collection : Collection) : Rate = {
     apply(address, DefaultConfigPath)
->>>>>>> 7376973b
   }
   /**
     * Create a Rate with the following address, whose definitions is contained the specified configPath.
@@ -87,18 +82,11 @@
     * @param collection The collection which will contain this Collector.
     * @return
     */
-<<<<<<< HEAD
   def apply(address : MetricAddress, configPath : String)(implicit ns : MetricNamespace) : Rate = {
-
-    val params = resolveConfig(ns.collection.config.config, s"$configPath.$address", DefaultConfigPath)
-    apply(address, params.getBoolean("prune-empty"), params.getBoolean("enabled"))
-=======
-  def apply(address : MetricAddress, configPath : String)(implicit collection : Collection) : Rate = {
-    collection.getOrAdd(address){
-      val params = resolveConfig(collection.config.config, s"$ConfigRoot.$configPath", s"$ConfigRoot.$DefaultConfigPath")
+    ns.collection.getOrAdd(address){
+      val params = resolveConfig(ns.collection.config.config, s"$ConfigRoot.$configPath", s"$ConfigRoot.$DefaultConfigPath")
       createRate(address, params.getBoolean("prune-empty"), params.getBoolean("enabled"))
     }
->>>>>>> 7376973b
   }
 
   /**
@@ -109,19 +97,13 @@
     * @param collection The collection which will contain this Collector.
     * @return
     */
-<<<<<<< HEAD
   def apply(address: MetricAddress, pruneEmpty: Boolean = false, enabled : Boolean = true)(implicit ns: MetricNamespace): Rate = {
-    if(enabled){
-      ns.collection.getOrAdd(new DefaultRate(ns.namespace / address, pruneEmpty))
-=======
-  def apply(address: MetricAddress, pruneEmpty: Boolean = false, enabled : Boolean = true)(implicit collection: Collection): Rate = {
-    collection.getOrAdd(address)(createRate(address, pruneEmpty, enabled))
+    ns.collection.getOrAdd(address)(createRate(address, pruneEmpty, enabled))
   }
 
-  private def createRate(address: MetricAddress, pruneEmpty: Boolean, enabled : Boolean)(implicit collection : Collection) : Rate = {
+  private def createRate(address: MetricAddress, pruneEmpty: Boolean, enabled : Boolean)(implicit  ns: MetricNamespace) : Rate = {
     if(enabled){
-      new DefaultRate(address, pruneEmpty)
->>>>>>> 7376973b
+      new DefaultRate(ns.namespace / address, pruneEmpty)
     }else{
       new NopRate(ns.namespace / address, pruneEmpty)
     }
