--- conflicted
+++ resolved
@@ -90,13 +90,8 @@
     * @param collection The collection which will contain this Collector.
     * @return
     */
-<<<<<<< HEAD
   def apply(address : MetricAddress)(implicit ns : MetricNamespace) : Histogram = {
-    apply(address, MetricSystem.ConfigRoot)
-=======
-  def apply(address : MetricAddress)(implicit collection : Collection) : Histogram = {
     apply(address, DefaultConfigPath)
->>>>>>> 7376973b
   }
 
   /**
@@ -110,16 +105,10 @@
     */
   def apply(address : MetricAddress, configPath : String)(implicit ns : MetricNamespace) : Histogram = {
 
-<<<<<<< HEAD
-    import scala.collection.JavaConversions._
-
-    val params = resolveConfig(ns.collection.config.config, s"$configPath.$address", DefaultConfigPath)
-=======
-    collection.getOrAdd(address){
+    ns.collection.getOrAdd(address){
       import scala.collection.JavaConversions._
->>>>>>> 7376973b
-
-      val params = resolveConfig(collection.config.config, s"$ConfigRoot.$configPath", s"$ConfigRoot.$DefaultConfigPath")
+
+      val params = resolveConfig(ns.collection.config.config, s"$ConfigRoot.$configPath", s"$ConfigRoot.$DefaultConfigPath")
       val percentiles = params.getDoubleList("percentiles").map(_.toDouble)
       val sampleRate = params.getDouble("sample-rate")
       val pruneEmpty = params.getBoolean("prune-empty")
@@ -143,13 +132,8 @@
     sampleRate: Double = 1.0,
     pruneEmpty: Boolean = false,
     enabled : Boolean = true
-<<<<<<< HEAD
   )(implicit ns : MetricNamespace): Histogram = {
-    if(enabled){
-      ns.collection.getOrAdd(new DefaultHistogram(ns.namespace / address, percentiles, sampleRate, pruneEmpty))
-=======
-  )(implicit collection: Collection): Histogram = {
-    collection.getOrAdd(address)(createHistogram(address, percentiles, sampleRate, pruneEmpty, enabled))
+    ns.collection.getOrAdd(address)(createHistogram(address, percentiles, sampleRate, pruneEmpty, enabled))
   }
 
   private def createHistogram(address : MetricAddress,
@@ -157,10 +141,9 @@
                               sampleRate : Double,
                               pruneEmpty : Boolean,
                               enabled : Boolean)
-                             (implicit collection : Collection) : Histogram = {
+                             (implicit ns : MetricNamespace) : Histogram = {
     if(enabled){
-      new DefaultHistogram(address, percentiles, sampleRate, pruneEmpty)
->>>>>>> 7376973b
+      new DefaultHistogram(ns.namespace / address, percentiles, sampleRate, pruneEmpty)
     }else{
       new NopHistogram(ns.namespace / address, percentiles, sampleRate, pruneEmpty)
     }
