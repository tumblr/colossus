package colossus.metrics

import com.typesafe.config.ConfigFactory

import scala.concurrent.duration._

class ConfigLoadingSpec extends MetricIntegrationSpec {

  val PrefixRoot = "colossus.metrics."

  val expectedPaths = Seq("collect-system-metrics", "collection-intervals", "namespace", "collector-defaults.rate.prune-empty",
                          "collector-defaults.histogram.prune-empty", "collector-defaults.histogram.sample-rate",
                          "collector-defaults.histogram-percentiles")

  def config(userOverrides: String) = ConfigFactory.parseString(userOverrides).withFallback(ConfigFactory.defaultReference())

  def metricSystem(userOverrides: String): MetricSystem = MetricSystem("my-metrics", config(userOverrides))

  "MetricSystem initialization" must {
    "load defaults from reference implementation" in {

      val ms = MetricSystem()
      ms.namespace mustBe MetricAddress.Root
      ms.collectionIntervals.keys mustBe Set(1.second, 1.minute)
      ms.collectionSystemMetrics mustBe true

      expectedPaths.foreach{ x =>
        ms.config.hasPath(s"$PrefixRoot$x")
      }
    }

    "apply user overridden configuration" in {
      val userOverrides =
        """
          |my-metrics{
          |  collection-intervals : ["1 minute", "10 minutes"]
          |  namespace : "/mypath"
          |  collectors-defaults {
          |   rate {
          |    prune-empty : true
          |   }
          |  }
          |}
        """.stripMargin

      //to imitate an already loaded configuration
      implicit val ms = metricSystem(userOverrides)

      ms.namespace mustBe MetricAddress("/mypath")
      ms.collectionIntervals.keys mustBe Set(1.minute, 10.minutes)
      ms.collectionSystemMetrics mustBe true


      expectedPaths.foreach{ x =>
        ms.config.hasPath(s"$PrefixRoot$x")
      }
    }

    "fail to load if metric intervals contains an infinite value" in {
      val userOverrides =
        """
          |my-metrics{
          |  collection-intervals : ["Inf", "10 minutes"]
          |  namespace : "/mypath"
          |  collectors-defaults {
          |   rate {
          |    prune-empty : true
          |   }
          |  }
          |}
        """.stripMargin

      val c = ConfigFactory.parseString(userOverrides).withFallback(ConfigFactory.defaultReference())
      a[FiniteDurationExpectedException] must be thrownBy MetricSystem("my-metrics", c)

    }

    "fail to load if metric intervals contains a non duration string" in {
      val userOverrides =
        """
          |my-metrics{
          |  collection-intervals : ["foo", "10 minutes"]
          |  namespace : "/mypath"
          |  collectors-defaults {
          |   rate {
          |    prune-empty : true
          |   }
          |  }
          |}
        """.stripMargin

      val c = ConfigFactory.parseString(userOverrides).withFallback(ConfigFactory.defaultReference())
      a[NumberFormatException] must be thrownBy MetricSystem("my-metrics", c)

    }
    "load a dead system if the MetricSystem is disabled" in {
      val userOverrides = """
        |my-metrics{
        |  enabled : false
        |}
      """.stripMargin

      val c = ConfigFactory.parseString(userOverrides).withFallback(ConfigFactory.defaultReference())
      val ms = MetricSystem("my-metrics", c)
      ms.namespace mustBe MetricAddress.Root / "DEAD"
    }
  }

  "Rate initialization" must {

<<<<<<< HEAD
      implicit val ms = metricSystem(userOverrides)
      
=======
    val userOverrides =
      """
        |my-metrics{
        |  pruned-rate {
        |    prune-empty : false
        |  }
        |  off-rate{
        |    enabled : false
        |  }
        |  collection-intervals : ["1 minute", "10 minutes"]
        |  namespace : "/mypath"
        |  collectors-defaults {
        |   rate {
        |    prune-empty : true
        |   }
        |  }
        |}
      """.stripMargin
    val c = ConfigFactory.parseString(userOverrides).withFallback(ConfigFactory.defaultReference())
    val ms = MetricSystem("my-metrics", c)
    implicit val m = ms.base
>>>>>>> 7376973b

    "load a rate using collector defaults" in {
      val r = Rate(MetricAddress("/my-rate"))
      r.pruneEmpty mustBe true
    }
    "load a rate using a defined configuration" in {
      val r = Rate(MetricAddress("my-pruned-rate"), "pruned-rate")
      r.pruneEmpty mustBe false
    }
<<<<<<< HEAD

    "fall back on default collector values" in {
      val userOverrides =
        """
          |my-metrics{
          |  "/myrate" {
          |    prune-empty : false
          |  }
          |  collection-intervals : ["1 minute", "10 minutes"]
          |}
        """.stripMargin

      implicit val ms = metricSystem(userOverrides)


      val r3 = Rate(MetricAddress("/foo"))
      r3.pruneEmpty mustBe false
    }

    "load configuration in the right order, when supplied with a configuration path" in {
      val userOverrides =
        """
          |my-metrics{
          |  collection-intervals : ["1 minute", "10 minutes"]
          |  namespace : "/mypath"
          |  collectors-defaults {
          |   rate {
          |    prune-empty : true
          |   }
          |  }
          |}
          |my-app{
          | "/myrate" {
          |   prune-empty : false
          | }
          |}
        """.stripMargin

      implicit val ms = metricSystem(userOverrides)

      val r = Rate(MetricAddress("/myrate"), "my-app")
      r.pruneEmpty mustBe false

      val r2 = Rate(MetricAddress("/foo"), "my-app")
      r2.pruneEmpty mustBe true
    }

    "load a NopRate when disabled" in {
      val userOverrides =
        """
          |my-metrics{
          |   /disabledRate {
          |    enabled : false
          |   }
          |  }
        """.stripMargin

      implicit val ms = metricSystem(userOverrides)

      val r = Rate(MetricAddress("/disabledRate"))
=======
    "load defaults if a defined configuration isn't found" in {
      val r = Rate(MetricAddress("my-crazy-rate"), "crazy-rate")
      r.pruneEmpty mustBe true
    }

    "load a NopRate when its definition is disabled" in {
      val r = Rate(MetricAddress("/my-disabled-rate"), "off-rate")
      r mustBe a[NopRate]
    }

    "load a NopRate when the 'enabled' flag is set" in {
      val r = Rate(MetricAddress("/some-rate"), enabled = false)
>>>>>>> 7376973b
      r mustBe a[NopRate]
    }
  }

  "Histogram initialization" must {
<<<<<<< HEAD
    "load configuration in the right order" in {
      val userOverrides =
        """
          |my-metrics{
          |  /myhist {
          |    prune-empty : false
          |    percentiles : [.50, .75]
          |  }
          |  collection-intervals : ["1 minute", "10 minutes"]
          |  namespace : "/mypath"
          |  collectors-defaults {
          |   histogram {
          |    prune-empty : true
          |    sample-rate : 1
          |   }
          |  }
          |}
        """.stripMargin

      implicit val ms = metricSystem(userOverrides)

      val h: Histogram = Histogram(MetricAddress("/myhist"))
      h.percentiles mustBe Seq(.50, .75)
      h.pruneEmpty mustBe false
      h.sampleRate mustBe 1

      val h2 = Histogram(MetricAddress("/foo"))
      h2.pruneEmpty mustBe true
      h2.sampleRate mustBe 1
      h2.percentiles mustBe Seq(0.75, 0.9, 0.99, 0.999, 0.9999)
    }

    "load configuration in the right order, when supplied with a configuration path" in {
      val userOverrides =
        """
          |my-metrics{
          |  collection-intervals : ["1 minute", "10 minutes"]
          |  namespace : "/mypath"
          |  collectors-defaults {
          |   histogram {
          |    prune-empty : true
          |    sample-rate : 1
          |   }
          |  }
          |}
          |my-app{
          | "/myhist" {
          |   prune-empty : false
          |   sample-rate : .5
          | }
          |}
        """.stripMargin

      implicit val ms = metricSystem(userOverrides)


      val h = Histogram(MetricAddress("/myhist"), "my-app")
      h.pruneEmpty mustBe false
      h.sampleRate mustBe .5
      h.percentiles mustBe Seq(0.75, 0.9, 0.99, 0.999, 0.9999)


      val h2 = Histogram(MetricAddress("/foo"), "my-app")
      h2.pruneEmpty mustBe true
      h2.sampleRate mustBe 1
      h2.percentiles mustBe Seq(0.75, 0.9, 0.99, 0.999, 0.9999)
    }

    "load a NopHistogram when disabled" in {
      val userOverrides =
        """
          |my-metrics{
          |   /disabledHistogram {
          |    enabled : false
          |   }
          |  }
        """.stripMargin

      implicit val ms = metricSystem(userOverrides)

      val h = Histogram(MetricAddress("/disabledHistogram "))
      h mustBe a[NopHistogram]
=======
    val userOverrides =
      """
        |my-metrics{
        |  small-hist {
        |    prune-empty : false
        |    percentiles : [.50, .75]
        |  }
        |  off-hist{
        |    enabled : false
        |  }
        |  collection-intervals : ["1 minute", "10 minutes"]
        |  namespace : "/mypath"
        |  collectors-defaults {
        |   histogram {
        |    prune-empty : true
        |    sample-rate : 1
        |   }
        |  }
        |}
      """.stripMargin
    val c = ConfigFactory.parseString(userOverrides).withFallback(ConfigFactory.defaultReference())
    val ms = MetricSystem("my-metrics", c)
    implicit val m = ms.base

    "load a Histogram using collector defaults" in {
      val r = Histogram(MetricAddress("/my-hist"))
      r.pruneEmpty mustBe true
      r.sampleRate mustBe 1.0
      r.percentiles mustBe Seq(0.75, 0.9, 0.99, 0.999, 0.9999)
    }
    "load a Histogram using a defined configuration" in {
      val r = Histogram(MetricAddress("my-small-hist"), "small-hist")
      r.pruneEmpty mustBe false
      r.sampleRate mustBe 1.0
      r.percentiles mustBe Seq(0.5, 0.75)
    }
    "load defaults if a defined configuration isn't found" in {
      val r = Histogram(MetricAddress("my-crazy-hist"), "crazy-hist")
      r.pruneEmpty mustBe true
      r.sampleRate mustBe 1.0
      r.percentiles mustBe Seq(0.75, 0.9, 0.99, 0.999, 0.9999)
    }

    "load a NopHistogram when its definition is disabled" in {
      val r = Histogram(MetricAddress("/my-disabled-hist"), "off-hist")
      r mustBe a[NopHistogram]
    }
>>>>>>> 7376973b

    "load a NopHistogram when the 'enabled' flag is set" in {
      val r = Histogram(MetricAddress("/some-hist"), enabled = false)
      r mustBe a[NopHistogram]
    }
  }

  "Counter initialization" must {

<<<<<<< HEAD
      implicit val ms = metricSystem(userOverrides)
=======
    val userOverrides =
      """
        |my-metrics{
        |  off-counter{
        |    enabled : false
        |  }
        |}
      """.stripMargin
    val c = ConfigFactory.parseString(userOverrides).withFallback(ConfigFactory.defaultReference())
    val ms = MetricSystem("my-metrics", c)
    implicit val m = ms.base


    "load a Counter using collector defaults" in {
      val r = Counter(MetricAddress("/my-counter"))
      r mustBe a[DefaultCounter]
    }

    "load defaults if a defined configuration isn't found" in {
      val r = Counter(MetricAddress("my-crazy-counter"), "crazy-counter")
      r mustBe a[DefaultCounter]
    }
>>>>>>> 7376973b

    "load a NopCounter when its definition is disabled" in {
      val r = Counter(MetricAddress("/my-disabled-counter"), "off-counter")
      r mustBe a[NopCounter]
    }

    "load a NopCounter when the 'enabled' flag is set" in {
      val r = Counter(MetricAddress("/some-counter"), enabled = false)
      r mustBe a[NopCounter]
    }
  }
}<|MERGE_RESOLUTION|>--- conflicted
+++ resolved
@@ -108,10 +108,6 @@
 
   "Rate initialization" must {
 
-<<<<<<< HEAD
-      implicit val ms = metricSystem(userOverrides)
-      
-=======
     val userOverrides =
       """
         |my-metrics{
@@ -130,10 +126,7 @@
         |  }
         |}
       """.stripMargin
-    val c = ConfigFactory.parseString(userOverrides).withFallback(ConfigFactory.defaultReference())
-    val ms = MetricSystem("my-metrics", c)
-    implicit val m = ms.base
->>>>>>> 7376973b
+    implicit val ms = metricSystem(userOverrides)
 
     "load a rate using collector defaults" in {
       val r = Rate(MetricAddress("/my-rate"))
@@ -143,68 +136,6 @@
       val r = Rate(MetricAddress("my-pruned-rate"), "pruned-rate")
       r.pruneEmpty mustBe false
     }
-<<<<<<< HEAD
-
-    "fall back on default collector values" in {
-      val userOverrides =
-        """
-          |my-metrics{
-          |  "/myrate" {
-          |    prune-empty : false
-          |  }
-          |  collection-intervals : ["1 minute", "10 minutes"]
-          |}
-        """.stripMargin
-
-      implicit val ms = metricSystem(userOverrides)
-
-
-      val r3 = Rate(MetricAddress("/foo"))
-      r3.pruneEmpty mustBe false
-    }
-
-    "load configuration in the right order, when supplied with a configuration path" in {
-      val userOverrides =
-        """
-          |my-metrics{
-          |  collection-intervals : ["1 minute", "10 minutes"]
-          |  namespace : "/mypath"
-          |  collectors-defaults {
-          |   rate {
-          |    prune-empty : true
-          |   }
-          |  }
-          |}
-          |my-app{
-          | "/myrate" {
-          |   prune-empty : false
-          | }
-          |}
-        """.stripMargin
-
-      implicit val ms = metricSystem(userOverrides)
-
-      val r = Rate(MetricAddress("/myrate"), "my-app")
-      r.pruneEmpty mustBe false
-
-      val r2 = Rate(MetricAddress("/foo"), "my-app")
-      r2.pruneEmpty mustBe true
-    }
-
-    "load a NopRate when disabled" in {
-      val userOverrides =
-        """
-          |my-metrics{
-          |   /disabledRate {
-          |    enabled : false
-          |   }
-          |  }
-        """.stripMargin
-
-      implicit val ms = metricSystem(userOverrides)
-
-      val r = Rate(MetricAddress("/disabledRate"))
-=======
     "load defaults if a defined configuration isn't found" in {
       val r = Rate(MetricAddress("my-crazy-rate"), "crazy-rate")
       r.pruneEmpty mustBe true
@@ -217,96 +148,11 @@
 
     "load a NopRate when the 'enabled' flag is set" in {
       val r = Rate(MetricAddress("/some-rate"), enabled = false)
->>>>>>> 7376973b
       r mustBe a[NopRate]
     }
   }
 
   "Histogram initialization" must {
-<<<<<<< HEAD
-    "load configuration in the right order" in {
-      val userOverrides =
-        """
-          |my-metrics{
-          |  /myhist {
-          |    prune-empty : false
-          |    percentiles : [.50, .75]
-          |  }
-          |  collection-intervals : ["1 minute", "10 minutes"]
-          |  namespace : "/mypath"
-          |  collectors-defaults {
-          |   histogram {
-          |    prune-empty : true
-          |    sample-rate : 1
-          |   }
-          |  }
-          |}
-        """.stripMargin
-
-      implicit val ms = metricSystem(userOverrides)
-
-      val h: Histogram = Histogram(MetricAddress("/myhist"))
-      h.percentiles mustBe Seq(.50, .75)
-      h.pruneEmpty mustBe false
-      h.sampleRate mustBe 1
-
-      val h2 = Histogram(MetricAddress("/foo"))
-      h2.pruneEmpty mustBe true
-      h2.sampleRate mustBe 1
-      h2.percentiles mustBe Seq(0.75, 0.9, 0.99, 0.999, 0.9999)
-    }
-
-    "load configuration in the right order, when supplied with a configuration path" in {
-      val userOverrides =
-        """
-          |my-metrics{
-          |  collection-intervals : ["1 minute", "10 minutes"]
-          |  namespace : "/mypath"
-          |  collectors-defaults {
-          |   histogram {
-          |    prune-empty : true
-          |    sample-rate : 1
-          |   }
-          |  }
-          |}
-          |my-app{
-          | "/myhist" {
-          |   prune-empty : false
-          |   sample-rate : .5
-          | }
-          |}
-        """.stripMargin
-
-      implicit val ms = metricSystem(userOverrides)
-
-
-      val h = Histogram(MetricAddress("/myhist"), "my-app")
-      h.pruneEmpty mustBe false
-      h.sampleRate mustBe .5
-      h.percentiles mustBe Seq(0.75, 0.9, 0.99, 0.999, 0.9999)
-
-
-      val h2 = Histogram(MetricAddress("/foo"), "my-app")
-      h2.pruneEmpty mustBe true
-      h2.sampleRate mustBe 1
-      h2.percentiles mustBe Seq(0.75, 0.9, 0.99, 0.999, 0.9999)
-    }
-
-    "load a NopHistogram when disabled" in {
-      val userOverrides =
-        """
-          |my-metrics{
-          |   /disabledHistogram {
-          |    enabled : false
-          |   }
-          |  }
-        """.stripMargin
-
-      implicit val ms = metricSystem(userOverrides)
-
-      val h = Histogram(MetricAddress("/disabledHistogram "))
-      h mustBe a[NopHistogram]
-=======
     val userOverrides =
       """
         |my-metrics{
@@ -327,9 +173,7 @@
         |  }
         |}
       """.stripMargin
-    val c = ConfigFactory.parseString(userOverrides).withFallback(ConfigFactory.defaultReference())
-    val ms = MetricSystem("my-metrics", c)
-    implicit val m = ms.base
+    implicit val ms = metricSystem(userOverrides)
 
     "load a Histogram using collector defaults" in {
       val r = Histogram(MetricAddress("/my-hist"))
@@ -354,7 +198,6 @@
       val r = Histogram(MetricAddress("/my-disabled-hist"), "off-hist")
       r mustBe a[NopHistogram]
     }
->>>>>>> 7376973b
 
     "load a NopHistogram when the 'enabled' flag is set" in {
       val r = Histogram(MetricAddress("/some-hist"), enabled = false)
@@ -364,9 +207,6 @@
 
   "Counter initialization" must {
 
-<<<<<<< HEAD
-      implicit val ms = metricSystem(userOverrides)
-=======
     val userOverrides =
       """
         |my-metrics{
@@ -375,10 +215,7 @@
         |  }
         |}
       """.stripMargin
-    val c = ConfigFactory.parseString(userOverrides).withFallback(ConfigFactory.defaultReference())
-    val ms = MetricSystem("my-metrics", c)
-    implicit val m = ms.base
-
+    implicit val ms = metricSystem(userOverrides)
 
     "load a Counter using collector defaults" in {
       val r = Counter(MetricAddress("/my-counter"))
@@ -389,7 +226,6 @@
       val r = Counter(MetricAddress("my-crazy-counter"), "crazy-counter")
       r mustBe a[DefaultCounter]
     }
->>>>>>> 7376973b
 
     "load a NopCounter when its definition is disabled" in {
       val r = Counter(MetricAddress("/my-disabled-counter"), "off-counter")
