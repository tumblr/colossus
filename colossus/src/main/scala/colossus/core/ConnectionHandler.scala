--- conflicted
+++ resolved
@@ -116,41 +116,4 @@
  */
 trait WatchedHandler extends ConnectionHandler {
   def watchedActor: ActorRef
-<<<<<<< HEAD
-}
-=======
-}
-
-/**
- * Convenience implementation of ConnectionHandler which provides implementations for all of
- * the necessary functions.  This allows for a devloper to extend this trait and only provide definitions
- * for the functions they require.
- */
-abstract class BasicSyncHandler(context: Context) extends WorkerItem(context) with ConnectionHandler {
-
-  def this(serverContext: ServerContext) = this(serverContext.context)
-
-  private var _endpoint: Option[WriteEndpoint] = None
-  def endpoint = _endpoint.getOrElse{
-    throw new Exception("Handler is not connected")
-  }
-  def connected(e: WriteEndpoint) {
-    _endpoint = Some(e)
-  }
-  def connectionClosed(cause : DisconnectCause){
-    _endpoint = None
-  }
-  def connectionLost(cause : DisconnectError){
-    _endpoint = None
-  }
-  def receivedMessage(message: Any, sender: ActorRef){}
-  def readyForData(out: DataOutBuffer): MoreDataResult = MoreDataResult.Complete
-  def idleCheck(period: Duration){}
-  override def shutdownRequest (){
-    endpoint.disconnect()
-  }
-
-  //this is the only method you have to implement
-  //def receivedData(data: DataBuffer)
-}
->>>>>>> 92cdbc9b
+}