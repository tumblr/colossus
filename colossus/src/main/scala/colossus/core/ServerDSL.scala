--- conflicted
+++ resolved
@@ -13,14 +13,11 @@
 case class ServerContext(server: ServerRef, context: Context) {
   def name: String = server.name.idString
 }
-<<<<<<< HEAD
 
 /**
  * An instance of this is handed to every new initializer for a server
  */
 case class InitContext(server: ServerRef, worker: WorkerRef)
-=======
->>>>>>> 795cc901
 
 abstract class Initializer(context: InitContext) {
 
@@ -60,11 +57,7 @@
     * @param io
     * @return
     */
-<<<<<<< HEAD
-  def start(name: String, serverConfig: Config = loadConfig)(initializer: InitContext => Initializer)(implicit io: IOSystem): ServerRef = {
-=======
-  def start(name: String, serverConfig: Config = ConfigFactory.load())(initializer: WorkerRef => Initializer)(implicit io: IOSystem): ServerRef = {
->>>>>>> 795cc901
+  def start(name: String, serverConfig: Config = ConfigFactory.load())(initializer: InitContext => Initializer)(implicit io: IOSystem): ServerRef = {
 
     start(name, ServerSettings.load(name, serverConfig))(initializer)
   }
@@ -79,16 +72,9 @@
     * @param io
     * @return
     */
-<<<<<<< HEAD
   def start(name: String, port: Int)(initializer: InitContext => Initializer)(implicit io: IOSystem): ServerRef = {
-    val serverConfig = loadConfig
-    val serverSettings = ServerSettings.extract(serverConfig)
-    start(name, serverSettings.copy(port = port))(initializer)
-=======
-  def start(name: String, port: Int)(initializer: WorkerRef => Initializer)(implicit io: IOSystem): ServerRef = {
     val serverSettings = ServerSettings.load(name).copy(port = port)
     start(name, serverSettings)(initializer)
->>>>>>> 795cc901
   }
 
   /**
