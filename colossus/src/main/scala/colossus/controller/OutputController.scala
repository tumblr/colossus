--- conflicted
+++ resolved
@@ -119,7 +119,7 @@
     onClosed()
   }
 
-  def idleCheck(period: Duration) {
+  def idleCheck(period: FiniteDuration) {
     val time = System.currentTimeMillis
     while (!outputBuffer.isEmpty && outputBuffer.head.isTimedOut(time, controllerConfig.sendTimeout)) {
       val expired = outputBuffer.dequeue
@@ -179,17 +179,6 @@
     }
   }
         
-<<<<<<< HEAD
-      
-=======
-  def idleCheck(period: FiniteDuration): Unit = {
-    val time = System.currentTimeMillis
-    while (!msgq.isEmpty && msgq.head.isTimedOut(time, controllerConfig.sendTimeout)) {
-      val expired = msgq.dequeue
-      expired.postWrite(OutputResult.Cancelled(new RequestTimeoutException))
-    }
-  }
->>>>>>> c764e63e
 
   
 
