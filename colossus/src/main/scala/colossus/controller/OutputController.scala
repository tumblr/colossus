package colossus
package controller

import core._
import java.util.LinkedList
import scala.annotation.tailrec
import scala.concurrent.duration.Duration
import scala.util.{Success, Failure}

import service.{NotConnectedException, RequestTimeoutException}

/**
 * The DataQueue is used only when processing a stream.  It is used to buffer
 * data in between when the stream produces it and when it is ready to write to
 * the output buffer.  It also ensures that we don't pull too much data from a
 * stream, for example if a stream is infinite
 */
class DataQueue(maxBytes: Long) {

  private var total = 0L
  private val queue = new LinkedList[(DataBuffer, Long)]

  def dataSize = total
  def itemSize = queue.size

  def isFull = total >= maxBytes
  def isEmpty = itemSize == 0

  def head = queue.peek._1

  /**
   * returns true if the queue can accept more data
   */
  def enqueue(data: DataBuffer): Boolean = {
    val size = data.remaining
    total += size
    queue.add(data -> size)
    isFull
  }

  def dequeue: DataBuffer = {
    val (data, size) = queue.remove
    total -= size
    data
  }

}

case class QueuedItem[T](item: T, postWrite: QueuedItem.PostWrite, creationTimeMillis: Long) {
  def isTimedOut(now: Long, timeout: Duration) = timeout.isFinite && now > (creationTimeMillis + timeout.toMillis)
}
object QueuedItem {
  type PostWrite = OutputResult => Unit
}

class MessageQueue[T](maxSize: Int) {

  private val queue = new LinkedList[QueuedItem[T]]

  def isEmpty = queue.size == 0
  def isFull = queue.size >= maxSize
  def size = queue.size

  def enqueue(item: T, postWrite: QueuedItem.PostWrite, created: Long): Boolean = if (!isFull) {
    queue.add(QueuedItem(item, postWrite, created))
    true
  } else false

  def head = queue.peek

  def dequeue = queue.remove

}


sealed trait OutputState {
  def canPush : Boolean
}
sealed trait AliveOutputState extends OutputState {
  val canPush = true
}

object OutputState{

  case object Dequeueing extends AliveOutputState
  case class  Streaming(source: Source[DataBuffer], dataQ: DataQueue, post : QueuedItem.PostWrite) extends AliveOutputState
  case object Suspended extends OutputState {
    def canPush = true
  }
  case object Terminated extends OutputState {
    def canPush = false
  }

}

/**
 * This is thrown anytime we hit a state that shouldn't be possible.  If this
 * is ever thrown, there is a bug!
 */
class InvalidOutputStateException(message: String) extends Exception(message)


/** An ADT representing the result of a pushing a message to write
*/
sealed trait OutputResult
sealed trait OutputError extends OutputResult {
  def reason: Throwable
}
object OutputResult {

  // the message was successfully written
  case object Success extends OutputResult

  // the message failed while it was being written, most likely due to the connection closing partway
  case class Failure(reason: Throwable) extends OutputResult with OutputError

  // the message was cancelled before it was written
  case class Cancelled(reason: Throwable) extends OutputResult with OutputError
}

/**
 * The OutputController maintains all state dealing with writing messages in a
 * controller.  It maintains a queue of messages pending write and properly
 * handles writing both regular messages as well as streams.
 */
trait OutputController[Input, Output] extends MasterController[Input, Output] {
  import OutputState._

  private[controller] var outputState: OutputState = Suspended
  private var msgq = new MessageQueue[Output](controllerConfig.outputBufferSize)

  //TODO : This functionality is only used for (and only makes sense) the
  //ServiceClient.  It probably makes more sense to let ServiceClient do its own
  //buffering
  private var _writesEnabled = true

  private var manualDisconnect = false

  private[controller] def outputOnConnected() {

    outputState = Dequeueing
    _writesEnabled = true

    if (!msgq.isEmpty) {
      signalWrite()
    }

  }

  private[controller] def outputOnClosed() {
    val reason = new NotConnectedException("Connection Closed")
    outputState match {
      case Streaming(source, dataQ, post) => {
        source.terminate(reason)
        post(OutputResult.Failure(reason))
      }
      case _ => {}
    }
    if (manualDisconnect) {
      while (!msgq.isEmpty) {
        msgq.dequeue.postWrite(OutputResult.Cancelled(reason))
      }

      outputState = Terminated
    } else {
      outputState = Suspended
    }
  }

  /**
   * handle the output side of gracefully disconnecting.  If the output
   * controller is currently idle, we can immediately switch the state to
   * Terminated, otherwise, we switch disconnecting to true and wait for pending
   * messages to either get sent or timeout
   */
  private[controller] def outputGracefulDisconnect() {
    manualDisconnect = true 
    outputState match {
      case a : AliveOutputState => {
        checkOutputGracefulDisconnect()
      }
      case other => {
        val reason = new NotConnectedException("Connection Closed")
        while (!msgq.isEmpty) {
          msgq.dequeue.postWrite(OutputResult.Cancelled(reason))
        }
        outputState = Terminated
      }
    }
  }

  
  /**
   * returns true if the state is switched to Terminated
   */
  private def checkOutputGracefulDisconnect(): Boolean = {
    if (manualDisconnect && msgq.isEmpty && outputState == Dequeueing) {
      outputState = Terminated
      checkControllerGracefulDisconnect()
      true
    } else false
  }

  private def signalWrite() {
    connectionState match {
      case a: AliveState => {
        if (writesEnabled) a.endpoint.requestWrite()
      }
      case _ => {}
    }
  }

  /** Push a message to be written
   *
   * Pushing a message does not necessarily mean it will be written, but rather
   * that the message is queued to be written.  Messages can be queue
   * regardless of the state of the underlying connection, even if the
   * connection is never reconnected.  It is up to the caller to determine
   * whether a message should be pushed based on connection state.
   *
   * @param item the message to push
   * @param createdMillis the timestamp of when the message was created, defaults to now if not specified
   * @param postWrite called either when writing has completed or failed
   *
   * @return true if the message was successfully enqueued, false if the queue is full
   */
  protected def push(item: Output, createdMillis: Long = System.currentTimeMillis)(postWrite: QueuedItem.PostWrite): Boolean = {
    if (canPush) {
      if (msgq.size == 0 && outputState == Dequeueing) signalWrite()
      msgq.enqueue(item, postWrite, createdMillis)
      true
    } else {
      false
    }
  }

  protected def canPush = outputState.canPush && !msgq.isFull

  private def drainSource(){ 
    outputState match {
      case Streaming(source, dataQ, post) => source.pull {
        case Success(Some(data)) => {
          if (dataQ.itemSize == 0) signalWrite()
          dataQ.enqueue(data)
          if (! dataQ.isFull) drainSource()
        }
        case Success(None) => {
          //there's actually nothing to do here, switching back to the dequeuing
          //state is handled in readyForData
          if (!dataQ.isEmpty) signalWrite()
        }
        case Failure(err) => {
          //todo: where to propagate the error?
          disconnect()
        }
      }
      case other => throw new InvalidOutputStateException("Attempted to drain source when not in streaming state")
    }
  }


  /** Purge all pending messages
   * 
   * If a message is currently being written, it is not affected
   */
  protected def purgePending(reason: Throwable) {
    while (!msgq.isEmpty) {
      val q = msgq.dequeue
      q.postWrite(OutputResult.Cancelled(reason))
    }
  }

  protected def writesEnabled: Boolean = _writesEnabled

  /** Purge both pending and outgoing messages */
  /**
   * Pauses writing of the next item in the queue.  If there is currently a
   * message in the process of writing, it will be unaffected.  New messages
   * can still be pushed to the queue as long as it is not full
   */
  protected def pauseWrites() {
    _writesEnabled = false
  }

  /**
   * Resumes writing of messages if currently paused, otherwise has no affect
   */
  protected def resumeWrites() {
    _writesEnabled = true
    if (!msgq.isEmpty) signalWrite()
  }

<<<<<<< HEAD
  def readyForData(buffer: DataOutBuffer) =  {
    if (checkOutputGracefulDisconnect()) {
      MoreDataResult.Complete
    } else outputState match {
      case Dequeueing => {
        while (writesEnabled && outputState == Dequeueing && msgq.size > 0 && ! buffer.isOverflowed) {
          val next = msgq.dequeue
          codec.encode(next.item) match {
            case e: Encoder => {
              e.encode(buffer)
              next.postWrite(OutputResult.Success)
=======
  def readyForData(buffer: DataOutBuffer) = outputState match {
    case state: Alive[Output] => {
      if (checkOutputGracefulDisconnect(state)) {
        MoreDataResult.Complete
      } else state.liveState match {
        case Dequeueing => {
          var streamState: Option[Streaming] = None
          var continue = true
          while (writesEnabled && continue && state.msgQ.size > 0 && ! buffer.isOverflowed) {
            val next = state.msgQ.dequeue
            codec.encode(next.item) match {
              case e: Encoder => {
                e.encode(buffer)
                next.postWrite(OutputResult.Success)
              }
              case DataStream(source) => {
                val ls = Streaming(source, new DataQueue(1000), next.postWrite)
                streamState = Some(ls)
                outputState = state.copy(liveState = ls)
                drainSource(ls)
                continue = false
              }
            }
          }
          //TODO this can be cleaned up somehow
          if (continue) {
            if (state.disconnecting || (writesEnabled && state.msgQ.size > 0)) {
              //return incomplete only if we overflowed the buffer and have more
              //in the queue, or id disconnecting to finish the disconnect
              //process
              MoreDataResult.Incomplete
            } else {
              MoreDataResult.Complete
>>>>>>> 3835d63c
            }
            case DataStream(source) => {
              outputState = Streaming(source, new DataQueue(1000), next.postWrite)
              drainSource()
            }
          }
        }
      }
      case ls @ Streaming(source, dataQ, post) => {
        while (dataQ.itemSize > 0 && ! buffer.isOverflowed) {
          dataQ.dequeue.encode(buffer)
        }
        if (dataQ.isEmpty) {
          if (source.isClosed) {
            //all done
            post(OutputResult.Success)
            outputState = Dequeueing
          } else {
            //ask for more
            drainSource()
          }
        }
      }
      case _ => {}
    }

    outputState match {
      case Dequeueing => {
        if (manualDisconnect || (writesEnabled && msgq.size > 0)) {
          //return incomplete only if we overflowed the buffer and have more
          //in the queue, or if disconnecting to finish the disconnect
          //process
          MoreDataResult.Incomplete
        } else {
          MoreDataResult.Complete
        }
      }
      case Streaming(_, dataQ, _) => {
        if (manualDisconnect || !dataQ.isEmpty) {
          MoreDataResult.Incomplete
        } else {
          MoreDataResult.Complete
        }
      }
      case _ => MoreDataResult.Complete
    }
  }
        
  def idleCheck(period: Duration): Unit = {
    val time = System.currentTimeMillis
    while (!msgq.isEmpty && msgq.head.isTimedOut(time, controllerConfig.sendTimeout)) {
      val expired = msgq.dequeue
      expired.postWrite(OutputResult.Cancelled(new RequestTimeoutException))
    }
  }

}
<|MERGE_RESOLUTION|>--- conflicted
+++ resolved
@@ -290,7 +290,6 @@
     if (!msgq.isEmpty) signalWrite()
   }
 
-<<<<<<< HEAD
   def readyForData(buffer: DataOutBuffer) =  {
     if (checkOutputGracefulDisconnect()) {
       MoreDataResult.Complete
@@ -302,41 +301,6 @@
             case e: Encoder => {
               e.encode(buffer)
               next.postWrite(OutputResult.Success)
-=======
-  def readyForData(buffer: DataOutBuffer) = outputState match {
-    case state: Alive[Output] => {
-      if (checkOutputGracefulDisconnect(state)) {
-        MoreDataResult.Complete
-      } else state.liveState match {
-        case Dequeueing => {
-          var streamState: Option[Streaming] = None
-          var continue = true
-          while (writesEnabled && continue && state.msgQ.size > 0 && ! buffer.isOverflowed) {
-            val next = state.msgQ.dequeue
-            codec.encode(next.item) match {
-              case e: Encoder => {
-                e.encode(buffer)
-                next.postWrite(OutputResult.Success)
-              }
-              case DataStream(source) => {
-                val ls = Streaming(source, new DataQueue(1000), next.postWrite)
-                streamState = Some(ls)
-                outputState = state.copy(liveState = ls)
-                drainSource(ls)
-                continue = false
-              }
-            }
-          }
-          //TODO this can be cleaned up somehow
-          if (continue) {
-            if (state.disconnecting || (writesEnabled && state.msgQ.size > 0)) {
-              //return incomplete only if we overflowed the buffer and have more
-              //in the queue, or id disconnecting to finish the disconnect
-              //process
-              MoreDataResult.Incomplete
-            } else {
-              MoreDataResult.Complete
->>>>>>> 3835d63c
             }
             case DataStream(source) => {
               outputState = Streaming(source, new DataQueue(1000), next.postWrite)
