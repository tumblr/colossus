package colossus
package controller

import colossus.metrics.Histogram
import colossus.parsing.ParserSizeTracker
import core._
import colossus.service.{DecodedResult, NotConnectedException}

sealed trait InputState
object InputState {
  
  /**
   * The controller is waiting for more data to begin or continue decoding a message
   */
  case object Decoding extends InputState

  /**
   * The controller decoded a stream message and is routing incoming data into the stream
   */
  case class ReadingStream(sink: Sink[DataBuffer]) extends InputState

  /**
   * The controller is routing data into a stream, but the stream has indicated
   * that it's full, so we're waiting for the continueTrigger to be called,
   * which will resume reading in data
   */
  case class BlockedStream(sink: Sink[DataBuffer], continueTrigger: Trigger) extends InputState

  /**
   * The controller enters this state only during disconnects.  It indicates that we're no longer accepting new data
   */
  case object Terminated extends InputState
}


class InvalidInputStateException(state: InputState) extends Exception(s"Invalid Input State: $state")


/**
 * The InputController maintains all state dealing with reading in messages in
 * a controller.  It handles decoding messages and properly routing data into
 * stream
 *
 * When pushing data into a stream, the controller has some very specific behavior regarding the PushResult from the stream.
 * - Terminating the stream at any point kills the connection
 * - Closing a stream outside of a pull callback will kill the connection without logging the error
 * - Closing a stream inside of a pull callback will complete the stream and the controller will resset
 * 
 */
trait InputController[Input, Output] { this:  MasterController[Input, Output] =>
  import InputState._

  private[controller] var inputState: InputState = Decoding

  //we need to keep track of this outside the write-endpoint in case the endpoint changes
  //maybe not
  private var _readsEnabled = true
  def readsEnabled = _readsEnabled
  
  
  //this has to be lazy to avoid initialization-order NPE
<<<<<<< HEAD
  //lazy val inputSizeHistogram = Histogram("input_size", sampleRate = 0.10, percentiles = List(0.75,0.99))
  lazy val inputSizeTracker = new ParserSizeTracker(Some(controllerConfig.inputMaxSize), None)//Some(inputSizeHistogram))
=======
  lazy val inputSizeHistogram = if (controllerConfig.metricsEnabled) {
    Some(Histogram("input_size", sampleRate = 0.10, percentiles = List(0.75,0.99)))
  } else {
    None
  }
  lazy val inputSizeTracker = new ParserSizeTracker(Some(controllerConfig.inputMaxSize), inputSizeHistogram)
>>>>>>> 92cdbc9b

  private[controller] def inputOnClosed() {
    inputState match {
      case Decoding => {
        //this only occurs if a codec depends on the connection closing to
        //know when a message is fully received (eg http with no
        //content-length)
        codec.endOfStream().foreach{
          case DecodedResult.Static(fin) => processMessage(fin)
          case DecodedResult.Stream(fin, sink) => {
            processMessage(fin)
            sink.terminate(new NotConnectedException("Connection Closed"))
          }
        }
      }
      case ReadingStream(sink) => {
        sink.terminate(new NotConnectedException("Connection Closed"))
      }
      case BlockedStream(sink, trigger) => {
        sink.terminate(new NotConnectedException("Connection Closed"))
        trigger.cancel()
      }
      case _ => {}
    }
    inputState = Terminated
  }

  private[controller] def inputOnConnected() {
    _readsEnabled = true
    resumeReads()
    inputState = Decoding
  }

  private[controller] def inputGracefulDisconnect() {
    if (inputState == Decoding) {
      pauseReads()
      inputState = Terminated
    }
  }

  protected def pauseReads() {
    connectionState match {
      case a : AliveState => {
        _readsEnabled = false
        a.endpoint.disableReads()
      }
      case _ => {}
    }
  }

  protected def resumeReads() {
    connectionState match {
      case a: AliveState => {
        _readsEnabled = true
        a.endpoint.enableReads()
      }
      case _ => {}
    }
  }


  def receivedData(data: DataBuffer) {

    def processAndContinue(msg : Input, buffer : DataBuffer) {
      processMessage(msg)
      if(buffer.hasUnreadData) receivedData(buffer)
    }

    inputState match {
      case Decoding => {
        var decoding = true
        while (decoding) {
          try {
            inputSizeTracker.track(data)(codec.decode(data)) match {
              case Some(DecodedResult.Static(msg)) => {
                processMessage(msg)
              }
              case None => {
                decoding = false
              }
              case Some(DecodedResult.Stream(msg, sink)) => {
                decoding = false
                inputState = ReadingStream(sink)
                processAndContinue(msg, data)
              }
            }
          } catch {
            case reason: Throwable => {
              decoding = false
              fatalInputError(reason)
            }
          }
        }
      }
      case ReadingStream(sink) => sink.push(data) match {
        case PushResult.Ok => {}
        case PushResult.Complete => connectionState match{
          case ConnectionState.ShuttingDown(_) => {
            //gracefulDisconnect was called, so we allowed the connection to
            //finish reading in the stream, but now that it's done, disable
            //reads and drop any data still in the buffer
            pauseReads()
            inputState = Terminated
          }
          case ConnectionState.Connected(_) => {
            inputState = Decoding
            if(data.hasUnreadData) receivedData(data)
          }
          case other => throw new InvalidConnectionStateException(other)
        }
        case PushResult.Full(trigger) => connectionState match {
          case a: AliveState => {
            a.endpoint.disableReads()
            val copied = data.takeCopy
            trigger.fill{() =>
              resumeReads()
              inputState = ReadingStream(sink)
              receivedData(copied)
            }
            inputState = BlockedStream(sink, trigger)
          }
          case other => throw new InvalidConnectionStateException(other)
        }
        case PushResult.Filled(trigger) => connectionState match {
          case a: AliveState => {
            a.endpoint.disableReads()
            trigger.fill{() => 
              resumeReads()
              inputState = ReadingStream(sink)
            }
          }
          case other => throw new InvalidConnectionStateException(other)
        }
        case PushResult.Closed => {
          //TODO: This result indicates the receiver closed the pipe early,
          //since otherwise we already would have gotten the Complete state.
          //So this result would only happen if the receiever expected more data, but abruptly closed the pipe.
          //Seems like the only solution here is to close the connection since
          //we no longer have any place to put this data.  But this might need more thought
          disconnect()
        }
        case PushResult.Error(t : Throwable) => {
          inputState = Terminated
          throw t //basically gotta kill the connection
        }
      }
      case other => throw new InvalidInputStateException(other)
    }
  }
  
  protected def fatalInputError(reason: Throwable)

  protected def processMessage(message: Input)
  
  protected def processBadRequest(reason: Throwable): Option[Output] = None

}<|MERGE_RESOLUTION|>--- conflicted
+++ resolved
@@ -59,17 +59,12 @@
   
   
   //this has to be lazy to avoid initialization-order NPE
-<<<<<<< HEAD
-  //lazy val inputSizeHistogram = Histogram("input_size", sampleRate = 0.10, percentiles = List(0.75,0.99))
-  lazy val inputSizeTracker = new ParserSizeTracker(Some(controllerConfig.inputMaxSize), None)//Some(inputSizeHistogram))
-=======
   lazy val inputSizeHistogram = if (controllerConfig.metricsEnabled) {
     Some(Histogram("input_size", sampleRate = 0.10, percentiles = List(0.75,0.99)))
   } else {
     None
   }
   lazy val inputSizeTracker = new ParserSizeTracker(Some(controllerConfig.inputMaxSize), inputSizeHistogram)
->>>>>>> 92cdbc9b
 
   private[controller] def inputOnClosed() {
     inputState match {
