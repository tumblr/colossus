--- conflicted
+++ resolved
@@ -271,15 +271,10 @@
 (implicit baseFactory: ClientFactory[C, M,B,E], lifter: ClientLifter[C,T], builder: AsyncBuilder[M,E])
 extends ClientFactory[C,M,T[M],E] {
 
-<<<<<<< HEAD
   def defaultName = baseFactory.defaultName
 
   def apply(config: ClientConfig)(implicit env: E): T[M] = {
-    apply(baseFactory(config))
-=======
-  def apply(config: ClientConfig)(implicit provider: ClientCodecProvider[C], env: E): T[M] =  {
     apply(baseFactory(config), config)
->>>>>>> 27ed520f
   }
 
   def apply(sender: Sender[C,M], clientConfig: ClientConfig)(implicit env: E): T[M] = {
