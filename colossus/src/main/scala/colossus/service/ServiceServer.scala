--- conflicted
+++ resolved
@@ -109,16 +109,7 @@
  * in the order that they are received.
  *
  */
-<<<<<<< HEAD
 trait ServiceServer[I,O] extends Controller[I,O] with ServerConnectionHandler {
-=======
-abstract class ServiceServer[I,O]
-  (codec: ServerCodec[I,O], config: ServiceConfig, serverContext: ServerContext)
-extends Controller[I,O](codec,
-  ControllerConfig(config.requestBufferSize, Duration.Inf, config.maxRequestSize,true, config.requestMetrics),
-  serverContext.context)
-with ServerConnectionHandler {
->>>>>>> 92cdbc9b
   import ServiceServer._
 
   // ABSTRACT MEMBERS
@@ -135,7 +126,7 @@
   protected def processFailure(error: ProcessingFailure[I]): O
 
   //passthrough to lower layers
-  def controllerConfig = ControllerConfig(config.requestBufferSize, Duration.Inf, config.maxRequestSize)
+  def controllerConfig = ControllerConfig(config.requestBufferSize, Duration.Inf, config.maxRequestSize, true, config.requestMetrics)
   def context = serverContext.context
 
 
