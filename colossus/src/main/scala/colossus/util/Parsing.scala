package colossus
package parsing

import colossus.metrics.Histogram
import core.DataBuffer

import akka.util.{ByteString, ByteStringBuilder}

<<<<<<< HEAD
import java.nio.ByteBuffer
=======
import scala.util.Try
>>>>>>> 879e6b17

sealed trait ParseStatus
case object Incomplete extends ParseStatus
case object Complete extends ParseStatus

class ParseException(message: String) extends Exception(message)

case class DataSize(value: Long) extends AnyVal {
  def megabytes = MB
  def MB: DataSize = DataSize(value * 1024 * 1024)
  def kilobytes = KB
  def KB: DataSize = DataSize(value * 1024)
  def bytes = this
}

object DataSize {

  implicit def longToDataSize(l: Long): DataSize = DataSize(l)
  implicit def intToDataSize(l: Int): DataSize = DataSize(l)

  val StrFormat = "(\\d+) (B|KB|MB)".r

  def apply(str : String) : DataSize = {
    str.toUpperCase match {
      case StrFormat(bytes, "B") => DataSize(bytes.toInt)
      case StrFormat(bytes, "KB") => DataSize(bytes.toInt * 1024)
      case StrFormat(bytes, "MB") => DataSize(bytes.toInt * 1024 * 1024)
      case _ => throw new InvalidDataSizeException(str)
    }
  }

  def unapply(str : String) : Option[DataSize] =  Try(this.apply(str)).toOption

}

class InvalidDataSizeException(format : String) extends Exception(s"The format $format is an invalid Data size.")

/** A ParserSizeTracker can wrap a stream parser to ensure that the object being parsed doesn't exceed a certain size.
 *
 * The size tracker is not exact.  It simply looks at how many bytes are read
 * off the DataBuffer each time the track method is called.  Since in most
 * cases databuffers are fairly small (128Kb right now for buffers coming out
 * of the event loop), and since the primary purpose for this is to prevent OOM
 * exceptions due to very large requests, the lack of precision isn't a huge
 * issue.
*/
class ParserSizeTracker(maxSize: Option[DataSize], histogramOpt: Option[Histogram] = None) {

  //this tracker would probably not work if the DataBuffer ever represents some
  //large/infinite value. we could get around the precision issue by breaking a
  //data buffer into smaller chunks, but that would probably have a performance
  //cost.

  val max = maxSize.map{_.value}.getOrElse(Long.MaxValue)

  private var used = 0L

  def reset() {
    histogramOpt.foreach{_.add(used.toInt)}
    used = 0
  }

  def add(num: Int) {
    used += num
    if (used > max) {
      throw new ParseException(s"Parser data exceeded max size of $max bytes")
    }
  }

  def track[T](buffer: DataBuffer)(op: => Option[T]): Option[T] =  {
    val start = buffer.taken
    val res = op
    add(buffer.taken - start)
    res.foreach{_ => reset()}
    res
  }
}


trait Zero[T] {
  def isZero(t: T): Boolean
}


/** Streaming Parser Combinators
 *
 * === Overview ===
 *
 * A `Parser[T]` is an object that consumes a stream of bytes to produce a result of type `T`.  
 *
 * A Combinator is a "higher-order" parser that takes one or more parsers to produce a new parser
 *
 * The Stream parsers are very fast and efficient, but because of this they
 * need to make some tradeoffs.  They are mutable, not thread safe, and in
 * general are designed for network protocols, which tend to have very
 * deterministic grammars.
 *
 * The Parser Rules:
 *
 * 1. A parser must greedily consume the data stream until it produces a result
 * 2. When a parser consumes the last byte necessary to produce a result, it must stop consuming the stream and return the new result while resetting its state
 *
 * === Examples ===
 *
 * Use any parser by itself:{{{
   val parser = bytes(4)
   val data = DataBuffer(ByteString("aaaabbbbccc")
   parser.parse(data) // Some(ByteString(97, 97, 97, 97))
   parser.parse(data) >> {bytes => bytes.utf8String} // Some("bbbb")
   parser.parse(data) // None}}}
 *
 * Combine two parsers{{{
   val parser = bytes(3) ~ bytes(2) >> {case a ~ b => a.ut8String + ":" + b.utf8String}
   parser.parse(DataBuffer(ByteString("abc"))) // None
   parser.parse(DataBuffer(ByteString("defgh"))) // Some("abc:de")}}}

 */
object Combinators {

  class MapParser[A,B](orig: Parser[A], f: A => B) extends Parser[B] {
    def parse(data: DataBuffer) = orig.parse(data) match {
      case Some(r) => Some(f(r))
      case None => None
    }
    override def endOfStream() = orig.endOfStream().map(f)
  }

  class FlatMapParser[A,B](orig: Parser[A], f: A => Parser[B]) extends Parser[B] {
    var mapped: Option[Parser[B]] = None
    def parse(data: DataBuffer) = {
      if (mapped.isDefined) {
        mapped.get.parse(data).map{x => mapped = None;x}
      } else {
        orig.parse(data).map{r => mapped = Some(f(r))}
        if (mapped.isDefined) {
          mapped.get.parse(data).map{x => mapped = None;x}
        } else {
          None
        }
      }
    }

    override def endOfStream() = mapped.flatMap{_.endOfStream}

  }

  class ChainedParser[A,B](first: Parser[A], second: Parser[B]) extends Parser[~[A,B]] {
    var donea: Option[A] = None
    var doneb: Option[B] = None
    def parse(data: DataBuffer): Option[~[A,B]] = {
      if (donea.isEmpty) {
        donea = first.parse(data)
        if (donea.isDefined) {
          parse(data) //need to give b a chance
        } else {
          None
        }                
      } else {
        doneb = second.parse(data)
        if (doneb.isDefined) {
          val res = Some(new ~(donea.get, doneb.get))
          donea = None
          doneb = None
          res
        } else {
          None
        }
      }
    }
    override def endOfStream(): Option[~[A,B]] = {
      if (!donea.isDefined) {
        donea = first.endOfStream()
      }
      if (!doneb.isDefined) {
        doneb = second.endOfStream()
      }
      (donea, doneb) match {
        case (Some(ra), Some(rb)) => Some(new ~(ra, rb))
        case _ => None
      }
    }
  }


  trait Parser[+T] {
    def parse(data: DataBuffer): Option[T]

    /**
     * This can be optionally implemented if a parser is able to return a
     * partial value or for situations where the end of the stream signals a
     * complete response
     *
     * Only the unknownLengthBytes parser currently uses this.  It is currently
     * undefined if calling this resets a parser's state.  ">>" also uses it, but not |>
     */
    def endOfStream(): Option[T] = {
      None
    }

    def ~[B](b: Parser[B]): Parser[~[T,B]] = new ChainedParser(this, b)

    def andThen[B](b: Parser[B]): Parser[~[T,B]] = this.~(b)

    //combines two parsers but discards the result from the second.  Useful for
    //skipping over data
    def <~[B](b: Parser[B]): Parser[T] = this ~ b >> {_.a}


    //combines two parsers but discards the result from the first.
    def ~>[B](b: Parser[B]): Parser[B] = this ~ b >> {_.b}

    def >>[B](f: T => B): Parser[B] = new MapParser[T,B](this, f)

    def map[B](f: T => B): Parser[B] = >>(f)

    def |>[B](f: T => Parser[B]): Parser[B] = new FlatMapParser(this, f)

    def flatMap[B](f: T => Parser[B]): Parser[B] = |>(f)
        

  }

  implicit class ByteArrayOps(val parser: Parser[Array[Byte]]) extends AnyVal {

    def asByteString: Parser[ByteString] = parser >> {d => ByteString(d)}
  }

  /**
   * Creates a parser that will always return the same value without consuming
   * any data.  Useful when flatMapping parsers
   */
  def const[T](t: T): Parser[T] = new Parser[T] {
    val result = Some(t)
    def parse(data: DataBuffer) = result
    override def endOfStream() = result
  }

  def literal(lit: ByteString): Parser[ByteString] = new Parser[ByteString] {
    var index = 0
    val arr = lit.toArray
    def parse(data: DataBuffer) = {
      while(data.hasNext && index < lit.size) {
        if (data.next != arr(index)) {
          throw new ParseException(s"Parsed byte string does not match expected literal")    
        }
        index += 1
      }
      if (index == lit.size) {
        index = 0
        Some(lit)
      } else {
        None
      }
    }
  }
  
  /**
   * Creates a parser that wraps another parser and will throw an exception if
   * more than `size` data is required to parse a single object.  See the
   * ParserSizeTracker for more details.
   */
  def maxSize[T](size: DataSize, parser: Parser[T]): Parser[T] = new Parser[T] {
    val tracker = new ParserSizeTracker(Some(size))
    def parse(data: DataBuffer) = tracker.track(data)(parser.parse(data))
    override def endOfStream() = parser.endOfStream()
  }

  /**
   * parse a single byte
   */
  val byte = new Parser[Byte] {
    def parse(data: DataBuffer) = if (data.hasNext) {
      Some(data.next)
    } else {
      None
    }
  }

  /**
   * read a fixed number bytes, prefixed by a length
   */
  def bytes(num: Parser[Int]): Parser[Array[Byte]] = num |> bytes

  def bytes(num: Int): Parser[Array[Byte]] = new Parser[Array[Byte]] {
    if (num < 0) {
      throw new ParseException(s"Invalid number $num for bytes parser")
    }

    val builder = new FastArrayBuilder(num, false)

    def parse(data: DataBuffer): Option[Array[Byte]] = {
      val remaining = num - builder.written
      if (data.remaining >= remaining) {
        builder.write(data, remaining)
        Some(builder.complete())
      } else {
        builder.write(data, data.remaining)
        None
      }

    }
  }

  /**
   * Keep reading bytes until the terminus is encounted.  This accounts for
   * possible partial terminus in the data.  The terminus is NOT included in
   * the returned value
   */
  def bytesUntil(terminus: Array[Byte], includeTerminusInData: Boolean = false, sizeHint: Int = 32): Parser[Array[Byte]] = new Parser[Array[Byte]] {
    private val builder = new FastArrayBuilder(32, true)

    private var terminusPos = 0
    def parse(data: DataBuffer): Option[Array[Byte]] = {
      var res: Option[Array[Byte]] = None
      while (res.isEmpty && data.hasUnreadData) {
        val b = data.next
        if (b == terminus(terminusPos)) {
          terminusPos += 1
          if (terminusPos == terminus.length) {
            res = Some(builder.complete())
            terminusPos = 0
          }
          if (includeTerminusInData) {
            builder.write(b)
          }
        } else {
          if (!includeTerminusInData) {
            var pos = 0
            //need to write the bytes we skipped over so far
            while (pos < terminusPos) {
              builder.write(terminus(pos))
              pos += 1
            }
          }
          terminusPos = 0
          builder.write(b)
        }
      }
      res
    }
  }

  def short: Parser[Short] = bytes(2) >> {b => ByteBuffer.wrap(b).getShort}

  def int: Parser[Int] = bytes(4) >> {b => ByteBuffer.wrap(b).getInt}

  def long: Parser[Long] = bytes(8) >> {b => ByteBuffer.wrap(b).getLong}

  /** Parse a series of ascii strings separated by a single-byte delimiter and terminated by a byte
   *
   */
  def delimitedString(delimiter: Byte, terminus: Byte): Parser[Vector[String]] = new Parser[Vector[String]] {
    var built: Vector[String] = Vector()
    var builder = new StringBuilder
    def parse(data: DataBuffer) = {
      var done = false
      while (data.hasNext && !done) {
        val b = data.next
        if (b == terminus || b == delimiter) {
          built = built :+ builder.toString
          builder = new StringBuilder
          if (b == terminus) {
            done = true
          }
        } else {
          builder.append(b.toChar)
        }
      }
      if (done) {
        val res = Some(built)
        built = Vector()
        res
      } else {
        None
      }
    }
  }
        


  /** Parse a string until a designated byte is encountered
   *
   * Limited filtering is currently supported, all of which happens during the reading.
   *
   * @param terminus reading will stop when this byte is encountered
   * @param toLower if true any characters in the range A-Z will be lowercased before insertion
   * @param minSize specify a minimum size
   * @param allowWhiteSpace throw a ParseException if any whitespace is encountered before the terminus.  If the terminus is a whitespace character, it will not be counted
   * @param ltrim trim leading whitespace
   *
   */
  def stringUntil(terminus: Byte, toLower: Boolean = false, minSize: Option[Int] = None, allowWhiteSpace: Boolean = true, ltrim: Boolean = false): Parser[String] = new Parser[String] {
    def isWhiteSpace(c: Char) = c == ' ' || c == '\t' || c == '\r' || c == '\n' //maybe regex is faster? (doubtful but worth a shot)
    var build = new StringBuilder
    var leadingWhiteSpace = true //set to false on the first non-whitespace character (for left-trimming)
    def parse(data: DataBuffer) = {
      var done = false
      while (data.hasNext && !done) {
        val b = data.next
        if (b == terminus) {
          minSize.foreach{min => if (build.length < min) {
            throw new ParseException(s"Parsed String ${build.toString} is too small")
          }}
          done = true
        } else {
          val ws = isWhiteSpace(b.toChar)
          if (allowWhiteSpace == false && ws) {
            throw new ParseException(s"Invalid whitespace character '${b.toChar}' ($b) in stream, after '${build.toString}'")
          }
          if (!leadingWhiteSpace || (!ltrim || !ws)) {
            leadingWhiteSpace = false
            if (toLower && b >= 65 && b <= 90) {
              build.append((b + 32).toChar)
            } else {
              build.append(b.toChar)
            }
          }
        }
      }
      if (done) {
        val res = Some(build.toString)
        build = new StringBuilder
        leadingWhiteSpace = true
        res
      } else {
        None
      }
    }
  }

  /**
   * Parses the ASCII representation of an integer, keeps going until the
   * terminus is encountered
   */
  def intUntil(terminus: Byte, base: Int = 10): Parser[Long] = {
    require(base > 0 && base < 17, s"Unsupported integer base $base")
    val numeric_upper = math.min(10, base)
    val alpha_upper = math.max(0, base - 10)
    new Parser[Long] {
      var current: Long = 0
      var negative = false
      var firstByte = true
      var parsedInt = false
      def parse(data: DataBuffer) = {
        var done = false
        while (data.hasUnreadData && !done) {
          val b = data.next
          if (b == terminus && parsedInt) {
            done = true
          } else if (b == '-' && firstByte) {
            negative = true
          } else if (b >= '0' && b <= '0' + numeric_upper) {
            current = (current * base) + (b - '0')
            parsedInt = true
          } else if (base > 10 && b >= 'a'  && b <= 'a' + alpha_upper) {
            current = (current * base) + (b - 'a' + 10)
            parsedInt = true
          } else if (base > 10 && b >= 'A'  && b <= 'A' + alpha_upper) {
            current = (current * base) + (b - 'A' + 10)
            parsedInt = true
          } else {
            throw new ParseException(s"Invalid character '${b.toChar}' ($b) while parsing integer")
          }
          firstByte = false
        }
        if (done) {
          if (negative) {
            current = -current
          }
          val res = Some(current)
          current = 0
          negative = false
          res
        } else {
          None
        }
      }
    }
  }
      

  /** Parse a pattern multiple times based on a numeric prefix
   * 
   * This is useful for any situation where the repeated pattern is prefixed by
   * the number of repetitions, for example `num:[obj1][obj2][obj3]`.  In
   * situations where the pattern doesn't immediately follow the number, you'll
   * have to do it yourself, something like {{{
   intUntil(':') ~ otherParser |> {case num ~ other => repeat(num, patternParser)}}}}
   *
   * @param times parser for the number of times to repeat the pattern
   * @param parser the parser that will parse a single instance of the pattern
   * @return the parsed sequence
   */
  def repeat[T](times: Parser[Long], parser: Parser[T]): Parser[Vector[T]] = new Parser[Vector[T]] {
    var build: Vector[T] = Vector()
    var parsedTimes: Option[Long] = None
    def parse(data: DataBuffer) = {
      if (parsedTimes.isEmpty) {
        parsedTimes = times.parse(data)
        if (parsedTimes.isDefined) {
          parse(data)
        } else {
          None
        }
      } else if (parsedTimes.get > 0) {          
        parser.parse(data).foreach{res =>
          build = build :+ res
        }
        if (build.size == parsedTimes.get) {
          val res = Some(build)
          build = Vector()
          res
        } else if (data.hasUnreadData) {
          parse(data)
        } else {
          None
        }
      } else {
        parsedTimes = None
        Some(Vector())
      }
    }
  }

  /** Repeat a pattern a fixed number of times
   *
   * @param times the number of times to parse the pattern
   * @param parser the parser for the pattern
   * @return the parsed sequence
   */
  def repeat[T](times: Long, parser: Parser[T]): Parser[Vector[T]] = repeat(const(times), parser)


  /** Repeatedly parse a pattern until a terminal byte is reached
   *
   * Before calling `parser` this will examine the next byte.  If the byte
   * matches the terminus, it will return the built sequence.  Otherwise it
   * will pass control to `parser` (including the examined byte) until the
   * parser returns a result.
   *
   * Notice that the terminal byte is consumed, so if we have {{{
   val parser = repeatUntil(bytes(2), ':')
   parser.parse(DataBuffer(ByteString("aabbcc:ddee")))
   }}}
   * the bytes remaining in the buffer after parsing are just `ddee`.
   *
   * @param parser the parser repeat
   * @param terminus the byte to singal to stop repeating
   * @return the parsed sequence
   */
  def repeatUntil[T](parser: Parser[T], terminus: Byte): Parser[Vector[T]] = new Parser[Vector[T]]{
    var build: Vector[T] = Vector()
    var checkNext = true
    var done = false
    def parse(data: DataBuffer): Option[Vector[T]] = {
      while (data.hasNext && !done) {
        if (checkNext) {
          checkNext = false
          val b = data.next
          if (b == terminus) {
            done = true
          } else {
            val r = parser.parse(DataBuffer(ByteString(b)))
            if (r.isDefined) {
              build = build :+ r.get
              checkNext = true
            }
          }
        } else {
          val r = parser.parse(data)
          if (r.isDefined) {
            build = build :+ r.get
            checkNext = true
          }
        }
      }
      if (done) {
        done = false
        checkNext = true
        val res = Some(build)
        build = Vector()
        res
      } else {
        None
      }
    }
  }

  /**
   * uses the parser but then immediately resets the databuffer to its position
   * before the parser was invoked.  This is useful is you need to parse
   * incoming data, but leave the data itself untouched, or for look-ahead
   * parsing, but be aware of the performance implications of possibly reading
   * the same segment of data multiple times.
   */
   /*
    NOTE - this is commented out because right now in all cases we need to know
    how much data was peeked, so instead we're using peek on the databuffer and
    regular parsers inside of the peek, 
  def peek[T](p: Parser[T]): Parser[T] = new Parser[(T] {
    def parse(data: DataBuffer): Option[T] = data.peek{buf => p.parse(data)}
  }
  */

  /**
   * creates a parser that will skip over n bytes.  You generally only want to do this inside a peek parser
   */
  def skip[T](n: Int): Parser[Unit] = new Parser[Unit] {
    private var left = n
    private def reset() {
      left = n
    }
    def parse(data: DataBuffer): Option[Unit] = {
      if (data.remaining >= left) {
        data.skip(left)
        reset()
        Some(Unit)
      } else {
        left -= data.remaining
        data.skipAll
        None
      }
    }
  }

  /** Read in an unknown number of bytes, ended only when endOfStream is called
   *
   * be aware this parser has no max size and will read in data forever if endOfStream is never called
   */
  def bytesUntilEOS: Parser[ByteString] = new Parser[ByteString] {
    var builder = new ByteStringBuilder
    def parse(data: DataBuffer) = {
      builder.putBytes(data.takeAll)
      None
    }

    override def endOfStream() = {
      val res = builder.result
      builder = new ByteStringBuilder //probably not required, we should probably formalize that this parser will never be used again once this is called
      Some(res)
    }
  }

  /**
   * Create a parser that will repeat the given parser forever until
   * `endOfStream()` is called.  The results from each call to the given parser
   * are accumulated and returned at the end of the stream.
   */
  def repeatUntilEOS[T](parser: Parser[T]): Parser[Seq[T]] = new Parser[Seq[T]] {
    var build = collection.mutable.ArrayBuffer[T]()
    def parse(data: DataBuffer) = { 
      while (data.hasNext) {
        parser.parse(data).foreach{t =>
          build += t
        }
      }
      None
    }

    override def endOfStream() = {
      val res = Some(build)
      build = collection.mutable.ArrayBuffer[T]()
      res
    }
  }





  /**
   * Repeat a parser, accumulating the results until the value returned by the
   * parser matches the type's Zero value.  This can be used, for example, to
   * keep parsing lines of data until an empty line is encountered
   */
  class RepeatZeroParser[T : scala.reflect.ClassTag](parser: Parser[T])(implicit zero: Zero[T]) extends Parser[Array[T]] {
    val build = new java.util.LinkedList[T]()

    def parse(data: DataBuffer): Option[Array[T]] = {
      var done = false
      while (data.hasUnreadData && !done) {
        parser.parse(data) match {
          case Some(res) => if (!zero.isZero(res)) {
            build.add(res)
          } else {
            done = true
          }
          case None => {}
        }
      }
      if (done) {
        val h = new Array[T](build.size)
        val it = build.iterator
        var i = 0
        while (it.hasNext) {
          h(i) = it.next
          i += 1
        }
        build.clear()
        Some(h)
      } else {
        None
      }
    }
  }

  class FoldZeroParser[T, U](parser: Parser[T], init: => U)(folder: (T, U) => U)(implicit zero: Zero[T]) extends Parser[U] {
    
    var current: U = init

    def parse(data: DataBuffer): Option[U] = {
      var res: Option[U] = None
      while (data.hasUnreadData && res == None) {
        parser.parse(data) match {
          case Some(v) => if (!zero.isZero(v)) {
            current = folder(v, current)
          } else {
            res = Some(current)
            current = init
          }
          case None => {}
        }
      }
      res
    }
  }


  /**
   * Repeat using a parser until it returns a zero value.  An array of non-zero
   * values is returned
   */
  def repeatZero[T : scala.reflect.ClassTag](parser: Parser[T])(implicit zero: Zero[T]) = new RepeatZeroParser(parser)

  def foldZero[T, U](parser: Parser[T], init: => U)(folder: (T, U) => U)(implicit zero: Zero[T]) = new FoldZeroParser(parser, init)(folder)

  /**
   * A very fast dynamically growable array builder.  Do not be tempted to
   * replace this with any out-of-the-box Java/Scala class.  This is faster.
   */
  class FastArrayBuilder(initSize: Int, shrinkOnComplete: Boolean = false) {
    
    //TODO : This class is somewhat similar to the DynamicOutBuffer, maybe
    //there's a way to avoid duplicated logic

    private var build: Array[Byte] = new Array[Byte](initSize)

    private var writePos = 0

    def written = writePos

    private def grow() {
      val nb = new Array[Byte](build.length * 2)
      System.arraycopy(build, 0, nb, 0, build.length)
      build = nb
    }

    def write(b: Byte) {
      if (writePos == build.length) {
        grow()
      }
      build(writePos) = b
      writePos += 1
    }

    def write(buffer: DataBuffer, bytes: Int) {
      while (writePos + bytes > build.length) {
        grow()
      }
      buffer.takeInto(build, writePos, bytes)
      writePos += bytes
    }

    def write(bytes: Array[Byte]) {
      while (writePos + bytes.length > build.length) {
        grow()
      }
      System.arraycopy(bytes, 0, build, writePos, bytes.length)
      writePos += bytes.length
    }
      
      

    def complete(): Array[Byte] = {
      val res = new Array[Byte](writePos)
      System.arraycopy(build, 0, res, 0, writePos)
      writePos = 0
      if (shrinkOnComplete && build.length > initSize) {
        build = new Array(initSize)
      }
      res
    }
  }



  /**
   * Parse a single line of data.  A "line" is terminated by `\r\n`.
   *
   * This is quite possibly the fastest line parser in existence.  While this is
   * basically a specialized version of the bytesUntil parser, it is
   * significantly faster.  Part of the speedup is simply from basically
   * including the functionality of the MapParser, which avoids a bunch of
   * function calls.  I believe the rest of the speedup is due to the fact that
   * comparing the next byte to a constant vs an array member is significantly
   * faster.  I have made several attempts to get the bytesUntil parser as fast
   * as this one to no avail.
   */
  class LineParser[T](constructor: Array[Byte] => T, includeNewline: Boolean = false, internalBufferBaseSize: Int = 100) extends Parser[T] {
    private val CR    = '\r'.toByte
    private val LF    = '\n'.toByte
    private val empty = Array[Byte]()
    private val build = new FastArrayBuilder(internalBufferBaseSize)

    var scanByte = CR

    def complete() : T = {
      scanByte = CR
      constructor(build.complete)
    }

    def parse(buffer: DataBuffer): Option[T] = {
      var res: Option[T] = None
      while (buffer.hasUnreadData && res == None) {
        val byte = buffer.data.get
        if (byte == scanByte) {
          if (scanByte == CR) {
            //the -1 is so we don't copy-in the \r
            if (includeNewline) {
              build.write(byte)
              build.write(LF)
            } 
            if (buffer.hasUnreadData) {
              //usually we can skip scanning for the \n
              //do an extra get to read in the \n
              buffer.data.position(buffer.data.position + 1)
              res = Some(complete())
            } else {
              //this would only happen if the \n is in the next packet/buffer,
              //very rare but it can happen, but we can't complete until we've read it in
              scanByte = LF
            }
          } else {
            //this happens when the LF is the first byte of the data buffer
            res = Some(complete())
          }
        } else {
          build.write(byte)
        }
      }
      res
    }



  }
  def line: Parser[Array[Byte]] = line(false)

  def line(includeNewline: Boolean): Parser[Array[Byte]] = new LineParser(x => x, includeNewline)

  def line[T](constructor: Array[Byte] => T, includeNewLine: Boolean) : Parser[T] = new LineParser(constructor, includeNewLine)


  //this is just a tuple that allows for cleaner pattern matching
  case class ~[+A,+B](a: A, b: B)

}
    <|MERGE_RESOLUTION|>--- conflicted
+++ resolved
@@ -6,11 +6,8 @@
 
 import akka.util.{ByteString, ByteStringBuilder}
 
-<<<<<<< HEAD
 import java.nio.ByteBuffer
-=======
 import scala.util.Try
->>>>>>> 879e6b17
 
 sealed trait ParseStatus
 case object Incomplete extends ParseStatus
