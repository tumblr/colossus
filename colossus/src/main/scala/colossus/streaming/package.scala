package colossus

package object streaming {

  trait Functor[F[_]] {
    def map[A,B](a: F[A], f: A => B): F[B]
  }

  implicit class FunctorOps[F[_], A](val value: F[A]) extends AnyVal {
    def map[B](f: A => B)(implicit fct: Functor[F]): F[B] = fct.map(value, f)
  }

  implicit object SourceMapper extends Functor[Source]{
    def map[A,B](source: Source[A], fn: A => B): Source[B] = new Source[B] {
      def pull(): PullResult[B] = source.pull().map(fn)
<<<<<<< HEAD
      def canPullNonEmpty = source.canPullNonEmpty
=======
      def peek = source.peek
>>>>>>> 56674dcc

      def outputState = source.outputState
      def terminate(err: Throwable) {
        source.terminate(err)
      }
      override def pullWhile(whilefn: NEPullResult[B] => Boolean) {
        source.pullWhile{x => whilefn(x.map(fn))}
      }
    }

  }

  //note - sadly trying to unify this with a HKT like Functor doesn't seem to
  //work since type inferrence fails on the type-lambda needed to squash
  //Pipe[_,_] down to M[_].  See: https://issues.scala-lang.org/browse/SI-6895
  
  implicit class PipeOps[A,B](val pipe: Pipe[A,B]) extends AnyVal {
    def map[C](fn: B => C): Pipe[A,C] = {
      val mappedsource = SourceMapper.map(pipe, fn)
      new Channel(pipe, mappedsource)
    }
  }

}<|MERGE_RESOLUTION|>--- conflicted
+++ resolved
@@ -13,11 +13,7 @@
   implicit object SourceMapper extends Functor[Source]{
     def map[A,B](source: Source[A], fn: A => B): Source[B] = new Source[B] {
       def pull(): PullResult[B] = source.pull().map(fn)
-<<<<<<< HEAD
-      def canPullNonEmpty = source.canPullNonEmpty
-=======
       def peek = source.peek
->>>>>>> 56674dcc
 
       def outputState = source.outputState
       def terminate(err: Throwable) {
