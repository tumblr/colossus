package colossus
package protocols

<<<<<<< HEAD
import akka.util.ByteString
import colossus.core.Context
import colossus.protocols.memcache.MemcacheCommand._
import colossus.protocols.memcache.MemcacheReply._
=======
>>>>>>> b4f5da19
import service._

import scala.language.higherKinds


package object memcache {

  trait Memcache extends Protocol {
    type Input = MemcacheCommand
    type Output = MemcacheReply
  }

  object Memcache extends ClientFactories[Memcache, MemcacheClient] {

    object defaults extends ClientDefaults[Memcache] {

      implicit val clientDefaults = new ClientCodecProvider[Memcache] {
        def clientCodec = new MemcacheClientCodec
        def name = "memcache"
      }


    }
  }

<<<<<<< HEAD
  class MemcacheCallbackClient(val client : ServiceClientLike[MemcacheCommand, MemcacheReply])
    extends MemcacheClient[Callback] with CallbackResponseAdapter[Memcache]


  class MemcacheFutureClient(val client : AsyncServiceClient[MemcacheCommand, MemcacheReply])
                            (implicit val executionContext : ExecutionContext)
    extends MemcacheClient[Future] with FutureResponseAdapter[Memcache]


  case class UnexpectedMemcacheReplyException(message : String) extends Exception

  object MemcacheClient {


    def callbackClient(scl : ServiceClientLike[MemcacheCommand, MemcacheReply]) : MemcacheCallbackClient = {
      new MemcacheCallbackClient(scl)
    }

    def callbackClient(config: ClientConfig, context: Context) : MemcacheCallbackClient = {
      val serviceClient = new ServiceClient[MemcacheCommand, MemcacheReply](new MemcacheClientCodec(), config, context)
      new MemcacheCallbackClient(serviceClient)
    }


    def asyncClient(config : ClientConfig)(implicit io : IOSystem) : MemcacheFutureClient = {
      implicit val ec = io.actorSystem.dispatcher
      val client = AsyncServiceClient(config, new MemcacheClientCodec())
      new MemcacheFutureClient(client)
    }

    def asyncClient(client : AsyncServiceClient[MemcacheCommand, MemcacheReply])(implicit io : IOSystem) : MemcacheFutureClient = {
      implicit val ec = io.actorSystem.dispatcher
      new MemcacheFutureClient(client)
    }
  }
=======
>>>>>>> b4f5da19
}
<|MERGE_RESOLUTION|>--- conflicted
+++ resolved
@@ -1,13 +1,6 @@
 package colossus
 package protocols
 
-<<<<<<< HEAD
-import akka.util.ByteString
-import colossus.core.Context
-import colossus.protocols.memcache.MemcacheCommand._
-import colossus.protocols.memcache.MemcacheReply._
-=======
->>>>>>> b4f5da19
 import service._
 
 import scala.language.higherKinds
@@ -33,42 +26,4 @@
     }
   }
 
-<<<<<<< HEAD
-  class MemcacheCallbackClient(val client : ServiceClientLike[MemcacheCommand, MemcacheReply])
-    extends MemcacheClient[Callback] with CallbackResponseAdapter[Memcache]
-
-
-  class MemcacheFutureClient(val client : AsyncServiceClient[MemcacheCommand, MemcacheReply])
-                            (implicit val executionContext : ExecutionContext)
-    extends MemcacheClient[Future] with FutureResponseAdapter[Memcache]
-
-
-  case class UnexpectedMemcacheReplyException(message : String) extends Exception
-
-  object MemcacheClient {
-
-
-    def callbackClient(scl : ServiceClientLike[MemcacheCommand, MemcacheReply]) : MemcacheCallbackClient = {
-      new MemcacheCallbackClient(scl)
-    }
-
-    def callbackClient(config: ClientConfig, context: Context) : MemcacheCallbackClient = {
-      val serviceClient = new ServiceClient[MemcacheCommand, MemcacheReply](new MemcacheClientCodec(), config, context)
-      new MemcacheCallbackClient(serviceClient)
-    }
-
-
-    def asyncClient(config : ClientConfig)(implicit io : IOSystem) : MemcacheFutureClient = {
-      implicit val ec = io.actorSystem.dispatcher
-      val client = AsyncServiceClient(config, new MemcacheClientCodec())
-      new MemcacheFutureClient(client)
-    }
-
-    def asyncClient(client : AsyncServiceClient[MemcacheCommand, MemcacheReply])(implicit io : IOSystem) : MemcacheFutureClient = {
-      implicit val ec = io.actorSystem.dispatcher
-      new MemcacheFutureClient(client)
-    }
-  }
-=======
->>>>>>> b4f5da19
 }
