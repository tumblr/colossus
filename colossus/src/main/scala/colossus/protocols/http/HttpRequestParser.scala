package colossus
package protocols.http

import akka.util.ByteString

import core.{DataBuffer, DataOutBuffer}
import parsing._
<<<<<<< HEAD
import HttpParse._
import Combinators._

object HttpRequestParser {
  
  def apply() = httpRequest

  protected def httpRequest: Parser[HttpRequest] = httpHead |> {case HeadResult(head, contentLength, transferEncoding) =>
    transferEncoding match {
=======
import DataSize._
import Combinators._

object HttpRequestParser {
  import HttpParse._

  val DefaultMaxSize: DataSize = 1.MB

  def apply(size: DataSize = DefaultMaxSize) = maxSize(size, httpRequest)

  //TODO : don't parse body as a bytestring
  protected def httpRequest: Parser[HttpRequest] = httpHead |> {case HeadResult(head, contentLength, transferEncoding) => 
    transferEncoding match { 
>>>>>>> fd745781
      case None | Some("identity") => contentLength match {
        case Some(0) | None => const(HttpRequest(head, HttpBody.NoBody))
        case Some(n) => bytes(n) >> {body => HttpRequest(head, HttpBody(body))}
      }
<<<<<<< HEAD
      case Some(other)  => chunkedBody >> {body => HttpRequest(head, Some(body))}
    }
=======
      case Some(other)  => chunkedBody >> {body => HttpRequest(head, HttpBody(body))}
    } 
>>>>>>> fd745781
  }

  protected def httpHead = firstLine ~ headers >> {case fl ~ headersBuilder => 
    HeadResult(
      HttpRequestHead(fl, headersBuilder.buildHeaders), 
      headersBuilder.contentLength,
      headersBuilder.transferEncoding
    )
  }

  def firstLine = line(ParsedFL.apply, true)
  
}



case class ParsedFL(data: Array[Byte]) extends FirstLine with LazyParsing {

  protected def parseErrorMessage = "Malformed head"


  def encode(out: DataOutBuffer) {
    out.write(data)
  }
  lazy val method     = parsed {HttpMethod(data)}

  //private lazy val pathStart  = fastIndex(data, ' '.toByte, 3) + 1
  private def pathStart = method.encodedSize + 1
  private def pathLength = data.length - 11 - pathStart //assumes the line ends with " HTTP/x/x\r\n", which it always should

  lazy val path       = parsed { new String(data, pathStart, pathLength) }
  lazy val version    = parsed { 
    val vstart = data.length - 10
    HttpVersion(data, vstart, data.length - vstart - 2)
  }
}




<|MERGE_RESOLUTION|>--- conflicted
+++ resolved
@@ -1,51 +1,29 @@
 package colossus
 package protocols.http
 
-import akka.util.ByteString
-
-import core.{DataBuffer, DataOutBuffer}
+import core.DataOutBuffer
 import parsing._
-<<<<<<< HEAD
-import HttpParse._
-import Combinators._
-
-object HttpRequestParser {
-  
-  def apply() = httpRequest
-
-  protected def httpRequest: Parser[HttpRequest] = httpHead |> {case HeadResult(head, contentLength, transferEncoding) =>
-    transferEncoding match {
-=======
-import DataSize._
 import Combinators._
 
 object HttpRequestParser {
   import HttpParse._
-
-  val DefaultMaxSize: DataSize = 1.MB
-
-  def apply(size: DataSize = DefaultMaxSize) = maxSize(size, httpRequest)
+  
+  def apply() = httpRequest
 
   //TODO : don't parse body as a bytestring
-  protected def httpRequest: Parser[HttpRequest] = httpHead |> {case HeadResult(head, contentLength, transferEncoding) => 
-    transferEncoding match { 
->>>>>>> fd745781
+  protected def httpRequest: Parser[HttpRequest] = httpHead |> {case HeadResult(head, contentLength, transferEncoding) =>
+    transferEncoding match {
       case None | Some("identity") => contentLength match {
         case Some(0) | None => const(HttpRequest(head, HttpBody.NoBody))
         case Some(n) => bytes(n) >> {body => HttpRequest(head, HttpBody(body))}
       }
-<<<<<<< HEAD
-      case Some(other)  => chunkedBody >> {body => HttpRequest(head, Some(body))}
+      case Some(other)  => chunkedBody >> {body => HttpRequest(head, HttpBody(body))}
     }
-=======
-      case Some(other)  => chunkedBody >> {body => HttpRequest(head, HttpBody(body))}
-    } 
->>>>>>> fd745781
   }
 
-  protected def httpHead = firstLine ~ headers >> {case fl ~ headersBuilder => 
+  protected def httpHead = firstLine ~ headers >> {case fl ~ headersBuilder =>
     HeadResult(
-      HttpRequestHead(fl, headersBuilder.buildHeaders), 
+      HttpRequestHead(fl, headersBuilder.buildHeaders),
       headersBuilder.contentLength,
       headersBuilder.transferEncoding
     )
@@ -54,7 +32,6 @@
   def firstLine = line(ParsedFL.apply, true)
   
 }
-
 
 
 case class ParsedFL(data: Array[Byte]) extends FirstLine with LazyParsing {
@@ -72,7 +49,7 @@
   private def pathLength = data.length - 11 - pathStart //assumes the line ends with " HTTP/x/x\r\n", which it always should
 
   lazy val path       = parsed { new String(data, pathStart, pathLength) }
-  lazy val version    = parsed { 
+  lazy val version    = parsed {
     val vstart = data.length - 10
     HttpVersion(data, vstart, data.length - vstart - 2)
   }
