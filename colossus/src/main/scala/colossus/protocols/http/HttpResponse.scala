package colossus.protocols.http

import HttpParse._
import akka.util.ByteString
import colossus.core.{DataOutBuffer, Encoder}

object HttpResponseHeader {

  //TODO: these are bytestrings, whereas in Head they're strings
  val ContentLength    = ByteString("content-length")
  val TransferEncoding = ByteString("transfer-encoding")

  val DELIM       = ByteString(": ")
  val DELIM_ARRAY = DELIM.toArray
  val SPACE_ARRAY = Array(' '.toByte)

}

trait ResponseFL {
  def version: HttpVersion
  def code: HttpCode

  override def toString = version.toString + " " + code.toString

  override def equals(that: Any): Boolean = that match {
    case t: ResponseFL => this.toString == that.toString
    case _             => false
  }

  override def hashCode = toString.hashCode
}

case class ParsedResponseFL(data: Array[Byte]) extends ResponseFL with LazyParsing {

  protected def parseErrorMessage = "malformed head"

  lazy val codeStart    = fastIndex(data, ' '.toByte) + 1
  lazy val codemsgStart = fastIndex(data, ' '.toByte, codeStart) + 1

  lazy val version: HttpVersion = parsed { HttpVersion(data, 0, codeStart - 1) }
  lazy val code: HttpCode       = parsed { HttpCode((new String(data, codeStart, codemsgStart - codeStart - 1)).toInt) }
}

case class BasicResponseFL(version: HttpVersion, code: HttpCode) extends ResponseFL

case class HttpResponseHead(fl: ResponseFL, headers: HttpHeaders) extends HttpMessageHead {

  def version = fl.version
  def code    = fl.code

  def encode(buffer: DataOutBuffer) {
    buffer.write(version.messageArr)
    buffer.write(HttpResponseHeader.SPACE_ARRAY)
    buffer.write(code.headerArr)
    buffer.write(NEWLINE_ARRAY)
    headers.encode(buffer)
  }

  def withHeader(header: HttpHeader) = copy(headers = headers + header)

}

object HttpResponseHead {

  def apply(version: HttpVersion, code: HttpCode, headers: HttpHeaders): HttpResponseHead = {
    HttpResponseHead(BasicResponseFL(version, code), headers)
  }

  def apply(
      version: HttpVersion,
      code: HttpCode,
      transferEncoding: Option[TransferEncoding],
      contentType: Option[String],
      contentLength: Option[Int],
      connection: Option[Connection],
      extraHeaders: HttpHeaders
  ): HttpResponseHead = {
    apply(version, code, new ParsedHttpHeaders(extraHeaders, transferEncoding, contentType, contentLength, connection))
  }
}

case class HttpResponse(head: HttpResponseHead, body: HttpBody) extends Encoder with HttpMessage[HttpResponseHead] {

  def encode(buffer: DataOutBuffer) = encode(buffer, HttpHeaders.Empty)

  def encode(buffer: DataOutBuffer, extraHeaders: HttpHeaders) {
    head.encode(buffer)
    //if 'content-type' wasn't manually defined in the response head, add the encoder's 'content-type' if it exists
    if (head.headers.firstValue(HttpHeaders.ContentType).isEmpty && !body.encoderContentType.isEmpty) {
      HttpHeader(HttpHeaders.ContentType, body.encoderContentType).encode(buffer)
    }
    extraHeaders.encode(buffer)
    //unlike requests, we always encode content-length, even if it's 0
    HttpHeader.encodeContentLength(buffer, body.size)
    buffer.write(N2)
    body.encode(buffer)
  }

  def withHeader(key: String, value: String) = copy(head = head.withHeader(HttpHeader(key, value)))

  def withContentType(contentType: String) = withHeader("Content-Type", contentType)

  def code = head.code

}

/**
  * Converter typeclass for bytestrings.  Default implementations are in package.scala
  */
trait ByteStringLike[T] {

  def toByteString(t: T): ByteString

}

object HttpResponse extends HttpResponseBuilding {

  def initialVersion = HttpVersion.`1.1`

  def apply[T: HttpBodyEncoder](head: HttpResponseHead, body: T): HttpResponse = {
    val encoder = implicitly[HttpBodyEncoder[T]]
    val httpBody = encoder.encode(body)
    httpBody.encoderContentType = encoder.contentType
    HttpResponse(head, httpBody)
  }

  def apply[T: HttpBodyEncoder](version: HttpVersion, code: HttpCode, headers: HttpHeaders, data: T): HttpResponse = {
    HttpResponse(HttpResponseHead(version, code, headers), data)
  }

  def apply(version: HttpVersion, code: HttpCode, headers: HttpHeaders): HttpResponse = {
    HttpResponse(HttpResponseHead(version, code, headers), HttpBody.NoBody)
  }

}

trait HttpResponseBuilding {
  import HttpCodes._

  def initialVersion: HttpVersion

  def respond[T: HttpBodyEncoder](code: HttpCode, data: T, headers: HttpHeaders = HttpHeaders.Empty) = {
<<<<<<< HEAD
    HttpResponse(HttpResponseHead(initialVersion, code, headersWithContentType[T](headers)), HttpBody(data))
  }

  def headersWithContentType[T: HttpBodyEncoder](headers: HttpHeaders = HttpHeaders.Empty): HttpHeaders = {
    implicitly[HttpBodyEncoder[T]].contentType match {
      case Some(s) => headers + (ContentType.HeaderKey -> s)
      case None => headers
    }
=======
    HttpResponse(HttpResponseHead(initialVersion, code, headers), data)
>>>>>>> f03b6360
  }

  def ok[T: HttpBodyEncoder](data: T, headers: HttpHeaders = HttpHeaders.Empty) =
    respond(OK, data, headers)
  def notFound[T: HttpBodyEncoder](data: T, headers: HttpHeaders = HttpHeaders.Empty) =
    respond(NOT_FOUND, data, headers)
  def error[T: HttpBodyEncoder](message: T, headers: HttpHeaders = HttpHeaders.Empty) =
    respond(INTERNAL_SERVER_ERROR, message, headers)
  def badRequest[T: HttpBodyEncoder](message: T, headers: HttpHeaders = HttpHeaders.Empty) =
    respond(BAD_REQUEST, message, headers)
  def unauthorized[T: HttpBodyEncoder](message: T, headers: HttpHeaders = HttpHeaders.Empty) =
    respond(UNAUTHORIZED, message, headers)
  def forbidden[T: HttpBodyEncoder](message: T, headers: HttpHeaders = HttpHeaders.Empty) =
    respond(FORBIDDEN, message, headers)

}<|MERGE_RESOLUTION|>--- conflicted
+++ resolved
@@ -140,18 +140,7 @@
   def initialVersion: HttpVersion
 
   def respond[T: HttpBodyEncoder](code: HttpCode, data: T, headers: HttpHeaders = HttpHeaders.Empty) = {
-<<<<<<< HEAD
-    HttpResponse(HttpResponseHead(initialVersion, code, headersWithContentType[T](headers)), HttpBody(data))
-  }
-
-  def headersWithContentType[T: HttpBodyEncoder](headers: HttpHeaders = HttpHeaders.Empty): HttpHeaders = {
-    implicitly[HttpBodyEncoder[T]].contentType match {
-      case Some(s) => headers + (ContentType.HeaderKey -> s)
-      case None => headers
-    }
-=======
     HttpResponse(HttpResponseHead(initialVersion, code, headers), data)
->>>>>>> f03b6360
   }
 
   def ok[T: HttpBodyEncoder](data: T, headers: HttpHeaders = HttpHeaders.Empty) =
