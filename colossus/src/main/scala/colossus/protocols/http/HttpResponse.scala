--- conflicted
+++ resolved
@@ -1,7 +1,6 @@
 package colossus
 package protocols.http
 
-<<<<<<< HEAD
 import akka.util.ByteString
 import colossus.controller.{FiniteBytePipe, Source}
 import colossus.core.DataBuffer
@@ -9,45 +8,16 @@
 trait HttpResponseHeader {
   def version : HttpVersion
   def code : HttpCode
-  def headers : List[(String, String)]
+  def headers : Seq[(String, String)]
 
   def getHeader(key : String) = HttpHeaderUtils.getHeader(headers, key)
 
   def getHeader(key : String, orElse : String) = HttpHeaderUtils.getHeader(headers, key, orElse)
 }
 
-case class HttpResponse(version : HttpVersion, code : HttpCode, headers : List[(String, String)] = Nil, data : ByteString) extends HttpResponseHeader {
+case class HttpResponse(version : HttpVersion, code : HttpCode, headers : Seq[(String, String)] = Nil, data : ByteString) extends HttpResponseHeader {
 
-  def withHeader(key: String, value: String) = copy(headers = (key, value) :: headers)
-=======
-import core.DataBuffer
-
-import akka.util.{ByteString, ByteStringBuilder}
-
-case class HttpResponse(version: HttpVersion, code: HttpCode, data: ByteString, headers: Seq[(String, String)] = Nil) {
-
-  import HttpParse._
-
-  def bytes = {
-    val builder = new ByteStringBuilder
-    builder.sizeHint(100 + data.size)
-    builder append version.messageBytes
-    builder putByte ' '
-    builder append code.headerBytes    
-    builder append ByteString("\r\n")
-    headers.foreach{case (key, value) =>
-      builder putBytes key.getBytes
-      builder putBytes ": ".getBytes
-      builder putBytes value.getBytes
-      builder append NEWLINE
-    }
-    builder putBytes s"Content-Length: ${data.size}".getBytes
-    builder append NEWLINE
-    builder append NEWLINE
-    builder append data
-    DataBuffer(builder.result)
-  }
->>>>>>> 8b06c5a4
+  def withHeader(key: String, value: String) = copy(headers = headers :+ (key, value))
 
   override def equals(other: Any) = other match {
     case HttpResponse(v, c, h, b) => v == version && c == code && b == data && h.toSet == headers.toSet
@@ -57,18 +27,14 @@
 
 object HttpResponse {
 
-<<<<<<< HEAD
   def fromValue[T : ByteStringLike](version : HttpVersion, code : HttpCode, headers : List[(String, String)] = Nil, data : T) : HttpResponse = {
     HttpResponse(version, code, headers, implicitly[ByteStringLike[T]].toByteString(data))
   }
 }
 
-case class StreamingHttpResponse(version : HttpVersion, code : HttpCode, headers : List[(String, String)] = Nil, stream : Source[DataBuffer]) extends HttpResponseHeader {
-  def withHeader(key: String, value: String) = copy(headers = (key, value) :: headers)
-=======
-  def withHeader(key: String, value: String) = copy(headers = (key, value) +: headers)
+case class StreamingHttpResponse(version : HttpVersion, code : HttpCode, headers : Seq[(String, String)] = Nil, stream : Source[DataBuffer]) extends HttpResponseHeader {
+  def withHeader(key: String, value: String) = copy(headers = headers :+ (key, value))
   
->>>>>>> 8b06c5a4
 
   override def equals(other: Any) = other match {
     case StreamingHttpResponse(v, c, h, s) => v == version && c == code && h.toSet == headers.toSet
